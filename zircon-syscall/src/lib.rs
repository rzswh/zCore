//! Zircon syscall implementations

#![no_std]
#![deny(warnings, unsafe_code, unused_must_use, unreachable_patterns)]

#[macro_use]
extern crate alloc;

#[macro_use]
extern crate log;

use {
    self::time::Deadline,
    alloc::sync::Arc,
    core::{
        convert::TryFrom,
        sync::atomic::{AtomicI32, Ordering},
    },
    futures::pin_mut,
    kernel_hal::{user::*, GeneralRegs},
    zircon_object::object::*,
    zircon_object::task::Thread,
};

mod channel;
mod consts;
mod cprng;
mod ddk;
mod debug;
mod debuglog;
mod exception;
mod fifo;
mod futex;
mod handle;
mod object;
mod pci;
mod port;
mod resource;
mod signal;
mod socket;
mod system;
mod task;
mod time;
mod vmar;
mod vmo;

use consts::SyscallType as Sys;

pub struct Syscall<'a> {
    pub regs: &'a mut GeneralRegs,
    pub thread: Arc<Thread>,
    pub spawn_fn: fn(thread: Arc<Thread>),
    pub exit: bool,
}

impl Syscall<'_> {
    pub async fn syscall(&mut self, num: u32, args: [usize; 8]) -> isize {
        let thread_name = self.thread.name();
        let proc_name = self.thread.proc().name();
        let sys_type = match Sys::try_from(num) {
            Ok(t) => t,
            Err(_) => {
                error!("invalid syscall number: {}", num);
                return ZxError::INVALID_ARGS as _;
            }
        };
        debug!(
            "{}|{} {:?} => args={:x?}",
            proc_name, thread_name, sys_type, args
        );
        let [a0, a1, a2, a3, a4, a5, a6, a7] = args;
        let ret = match sys_type {
            Sys::HANDLE_CLOSE => self.sys_handle_close(a0 as _),
            Sys::HANDLE_CLOSE_MANY => self.sys_handle_close_many(a0.into(), a1 as _),
            Sys::HANDLE_DUPLICATE => self.sys_handle_duplicate(a0 as _, a1 as _, a2.into()),
            Sys::HANDLE_REPLACE => self.sys_handle_replace(a0 as _, a1 as _, a2.into()),
            Sys::OBJECT_GET_INFO => {
                self.sys_object_get_info(a0 as _, a1 as _, a2 as _, a3 as _, a4.into(), a5.into())
            }
            Sys::OBJECT_GET_PROPERTY => {
                self.sys_object_get_property(a0 as _, a1 as _, a2 as _, a3 as _)
            }
            Sys::OBJECT_SET_PROPERTY => {
                self.sys_object_set_property(a0 as _, a1 as _, a2 as _, a3 as _)
            }
            Sys::OBJECT_SIGNAL => self.sys_object_signal(a0 as _, a1 as _, a2 as _),
            Sys::OBJECT_SIGNAL_PEER => self.sys_object_signal_peer(a0 as _, a1 as _, a2 as _),
            Sys::OBJECT_WAIT_ONE => {
                self.sys_object_wait_one(a0 as _, a1 as _, a2.into(), a3.into())
                    .await
            }
            Sys::OBJECT_WAIT_MANY => {
                self.sys_object_wait_many(a0.into(), a1 as _, a2.into())
                    .await
            }
            Sys::OBJECT_WAIT_ASYNC => {
                self.sys_object_wait_async(a0 as _, a1 as _, a2 as _, a3 as _, a4 as _)
            }
            Sys::THREAD_CREATE => {
                self.sys_thread_create(a0 as _, a1.into(), a2 as _, a3 as _, a4.into())
            }
            Sys::THREAD_START => self.sys_thread_start(a0 as _, a1 as _, a2 as _, a3 as _, a4 as _),
            Sys::THREAD_WRITE_STATE => {
                self.sys_thread_write_state(a0 as _, a1 as _, a2.into(), a3 as _)
            }
            Sys::THREAD_EXIT => self.sys_thread_exit(),
            Sys::PROCESS_CREATE => {
                self.sys_process_create(a0 as _, a1.into(), a2 as _, a3 as _, a4.into(), a5.into())
            }
            Sys::PROCESS_START => {
                self.sys_process_start(a0 as _, a1 as _, a2 as _, a3 as _, a4 as _, a5 as _)
            }
            Sys::PROCESS_EXIT => self.sys_process_exit(a0 as _),
            Sys::JOB_CREATE => self.sys_job_create(a0 as _, a1 as _, a2.into()),
            Sys::JOB_SET_POLICY => self.sys_job_set_policy(a0 as _, a1 as _, a2 as _, a3, a4 as _),
            Sys::JOB_SET_CRITICAL => self.sys_job_set_critical(a0 as _, a1 as _, a2 as _),
            Sys::TASK_SUSPEND_TOKEN => self.sys_task_suspend_token(a0 as _, a1.into()),
            Sys::CHANNEL_CREATE => self.sys_channel_create(a0 as _, a1.into(), a2.into()),
            Sys::CHANNEL_READ => self.sys_channel_read(
                a0 as _,
                a1 as _,
                a2.into(),
                a3 as _,
                a4 as _,
                a5 as _,
                a6.into(),
                a7.into(),
                false,
            ),
            Sys::CHANNEL_READ_ETC => self.sys_channel_read(
                a0 as _,
                a1 as _,
                a2.into(),
                a3 as _,
                a4 as _,
                a5 as _,
                a6.into(),
                a7.into(),
                true,
            ),
            Sys::CHANNEL_WRITE => {
                self.sys_channel_write(a0 as _, a1 as _, a2.into(), a3 as _, a4.into(), a5 as _)
            }
            Sys::CHANNEL_WRITE_ETC => {
                self.sys_channel_write_etc(a0 as _, a1 as _, a2.into(), a3 as _, a4.into(), a5 as _)
            }
            Sys::CHANNEL_CALL_NORETRY => {
                self.sys_channel_call_noretry(
                    a0 as _,
                    a1 as _,
                    a2.into(),
                    a3.into(),
                    a4.into(),
                    a5.into(),
                )
                .await
            }
            Sys::CHANNEL_CALL_FINISH => {
                self.sys_channel_call_finish(a0.into(), a1.into(), a2.into(), a3.into())
            }
            Sys::SOCKET_CREATE => self.sys_socket_create(a0 as _, a1.into(), a2.into()),
            Sys::SOCKET_WRITE => {
                self.sys_socket_write(a0 as _, a1 as _, a2.into(), a3 as _, a4.into())
            }
            Sys::SOCKET_READ => {
                self.sys_socket_read(a0 as _, a1 as _, a2.into(), a3 as _, a4.into())
            }
            Sys::SOCKET_SHUTDOWN => self.sys_socket_shutdown(a0 as _, a1 as _),
            Sys::FIFO_CREATE => {
                self.sys_fifo_create(a0 as _, a1 as _, a2 as _, a3.into(), a4.into())
            }
            Sys::FIFO_READ => self.sys_fifo_read(a0 as _, a1 as _, a2.into(), a3 as _, a4.into()),
            Sys::FIFO_WRITE => self.sys_fifo_write(a0 as _, a1 as _, a2.into(), a3 as _, a4.into()),
            Sys::EVENT_CREATE => self.sys_event_create(a0 as _, a1.into()),
            Sys::EVENTPAIR_CREATE => self.sys_eventpair_create(a0 as _, a1.into(), a2.into()),
            Sys::PORT_CREATE => self.sys_port_create(a0 as _, a1.into()),
            Sys::PORT_WAIT => self.sys_port_wait(a0 as _, a1.into(), a2.into()).await,
            Sys::PORT_QUEUE => self.sys_port_queue(a0 as _, a1.into()),
            Sys::PORT_CANCEL => {
                error!("Skip PORT_CANCEL");
                Ok(())
            }
            Sys::FUTEX_WAIT => {
                self.sys_futex_wait(a0.into(), a1 as _, a2 as _, a3.into())
                    .await
            }
            Sys::FUTEX_WAKE => self.sys_futex_wake(a0.into(), a1 as _),
            Sys::FUTEX_REQUEUE => {
                self.sys_futex_requeue(a0.into(), a1 as _, a2 as _, a3.into(), a4 as _, a5 as _)
            }
            Sys::FUTEX_WAKE_SINGLE_OWNER => self.sys_futex_wake_single_owner(a0.into()),
            Sys::VMO_CREATE => self.sys_vmo_create(a0 as _, a1 as _, a2.into()),
            Sys::VMO_READ => self.sys_vmo_read(a0 as _, a1.into(), a2 as _, a3 as _),
            Sys::VMO_WRITE => self.sys_vmo_write(a0 as _, a1.into(), a2 as _, a3 as _),
            Sys::VMO_GET_SIZE => self.sys_vmo_get_size(a0 as _, a1.into()),
            Sys::VMO_SET_SIZE => self.sys_vmo_set_size(a0 as _, a1 as _),
            Sys::VMO_OP_RANGE => {
                self.sys_vmo_op_range(a0 as _, a1 as _, a2 as _, a3 as _, a4.into(), a5 as _)
            }
            Sys::VMO_REPLACE_AS_EXECUTABLE => {
                self.sys_vmo_replace_as_executable(a0 as _, a1 as _, a2.into())
            }
            Sys::VMO_CREATE_CHILD => {
                self.sys_vmo_create_child(a0 as _, a1 as _, a2 as _, a3 as _, a4.into())
            }
            Sys::VMO_CREATE_PHYSICAL => {
                self.sys_vmo_create_physical(a0 as _, a1 as _, a2 as _, a3.into())
            }
            Sys::VMO_CREATE_CONTIGUOUS => {
                self.sys_vmo_create_contiguous(a0 as _, a1 as _, a2 as _, a3.into())
            }
            Sys::VMO_SET_CACHE_POLICY => self.sys_vmo_cache_policy(a0 as _, a1 as _),
            Sys::VMAR_MAP => self.sys_vmar_map(
                a0 as _,
                a1 as _,
                a2 as _,
                a3 as _,
                a4 as _,
                a5 as _,
                a6.into(),
            ),
            Sys::VMAR_UNMAP => self.sys_vmar_unmap(a0 as _, a1 as _, a2 as _),
            Sys::VMAR_ALLOCATE => {
                self.sys_vmar_allocate(a0 as _, a1 as _, a2 as _, a3 as _, a4.into(), a5.into())
            }
            Sys::VMAR_PROTECT => self.sys_vmar_protect(a0 as _, a1 as _, a2 as _, a3 as _),
            Sys::VMAR_DESTROY => self.sys_vmar_destroy(a0 as _),
            Sys::CPRNG_DRAW_ONCE => self.sys_cprng_draw_once(a0 as _, a1 as _),
            Sys::NANOSLEEP => self.sys_nanosleep(a0.into()).await,
            Sys::CLOCK_GET => self.sys_clock_get(a0 as _, a1.into()),
            Sys::CLOCK_READ => self.sys_clock_read(a0 as _, a1.into()),
            Sys::CLOCK_ADJUST => self.sys_clock_adjust(a0 as _, a1 as _, a2 as _),
            Sys::TIMER_CREATE => self.sys_timer_create(a0 as _, a1 as _, a2.into()),
            Sys::DEBUG_WRITE => self.sys_debug_write(a0.into(), a1 as _),
            Sys::DEBUGLOG_CREATE => self.sys_debuglog_create(a0 as _, a1 as _, a2.into()),
            Sys::DEBUGLOG_WRITE => self.sys_debuglog_write(a0 as _, a1 as _, a2.into(), a3 as _),
            Sys::RESOURCE_CREATE => self.sys_resource_create(
                a0 as _,
                a1 as _,
                a2 as _,
                a3 as _,
                a4.into(),
                a5 as _,
                a6.into(),
            ),
            Sys::SYSTEM_GET_EVENT => self.sys_system_get_event(a0 as _, a1 as _, a2.into()),
            Sys::TIMER_SET => self.sys_timer_set(a0 as _, a1.into(), a2 as _),
            Sys::DEBUG_READ => {
                self.sys_debug_read(a0 as _, a1.into(), a2 as _, a3.into())
                    .await
            }
            Sys::TASK_CREATE_EXCEPTION_CHANNEL => {
                self.sys_create_exception_channel(a0 as _, a1 as _, a2.into())
            }
            Sys::IOMMU_CREATE => {
                self.sys_iommu_create(a0 as _, a1 as _, a2.into(), a3 as _, a4.into())
            }
            Sys::BTI_CREATE => self.sys_bti_create(a0 as _, a1 as _, a2 as _, a3.into()),
            Sys::BTI_PIN => self.sys_bti_pin(
                a0 as _,
                a1 as _,
                a2 as _,
                a3 as _,
                a4 as _,
                a5.into(),
                a6 as _,
                a7.into(),
            ),
            Sys::PMT_UNPIN => self.sys_pmt_unpin(a0 as _),
            Sys::BTI_RELEASE_QUARANTINE => self.sys_bti_release_quarantine(a0 as _),
            Sys::VMAR_UNMAP_HANDLE_CLOSE_THREAD_EXIT => self
                .sys_vmar_unmap(a0 as _, a1 as _, a2 as _)
                .and_then(|_| {
                    let _ = self.sys_handle_close(a3 as _);
                    self.sys_thread_exit()
                }),
            Sys::FUTEX_WAKE_HANDLE_CLOSE_THREAD_EXIT => {
                // atomic_store_explicit(value_ptr, new_value, memory_order_release)
                UserInPtr::<AtomicI32>::from(a0)
                    .as_ref()
                    .unwrap()
                    .store(a2 as i32, Ordering::Release);
                let _ = self.sys_futex_wake(a0.into(), a1 as _);
                let _ = self.sys_handle_close(a3 as _);
                self.sys_thread_exit()
            }
            Sys::OBJECT_GET_CHILD => {
                self.sys_object_get_child(a0 as _, a1 as _, a2 as _, a3.into())
            }
            Sys::PC_FIRMWARE_TABLES => self.sys_pc_firmware_tables(a0 as _, a1.into(), a2.into()),
<<<<<<< HEAD
=======
            Sys::PCI_ADD_SUBTRACT_IO_RANGE => {
                self.sys_pci_add_subtract_io_range(a0 as _, a1 != 0, a2 as _, a3 as _, a4 != 0)
            }
            Sys::PCI_CFG_PIO_RW => self.sys_pci_cfg_pio_rw(
                a0 as _,
                a1 as _,
                a2 as _,
                a3 as _,
                a4 as _,
                a5.into(),
                a6 as _,
                a7 != 0,
            ),
>>>>>>> 86535fc3
            Sys::INTERRUPT_CREATE => {
                self.sys_interrupt_create(a0 as _, a1 as _, a2 as _, a3.into())
            }
            Sys::INTERRUPT_BIND => self.sys_interrupt_bind(a0 as _, a1 as _, a2 as _, a3 as _),
            Sys::INTERRUPT_TRIGGER => self.sys_interrupt_trigger(a0 as _, a1 as _, a2 as _),
            Sys::INTERRUPT_ACK => self.sys_interrupt_ack(a0 as _),
            Sys::INTERRUPT_DESTROY => self.sys_interrupt_destroy(a0 as _),
            Sys::INTERRUPT_WAIT => self.sys_interrupt_wait(a0 as _, a1.into()).await,
<<<<<<< HEAD
            Sys::IOPORTS_REQUEST => {
                error!("Skip IOPORTS_REQUEST");
                Ok(())
            }
=======
>>>>>>> 86535fc3
            _ => {
                error!("syscall unimplemented: {:?}", sys_type);
                Err(ZxError::NOT_SUPPORTED)
            }
        };
        let level = if ret.is_ok() {
            log::Level::Info
        } else {
            log::Level::Warn
        };
        log!(
            level,
            "{}|{} {:?} <= {:?}",
            proc_name,
            thread_name,
            sys_type,
            ret
        );
        match ret {
            Ok(_) => 0,
            Err(err) => err as isize,
        }
    }
}<|MERGE_RESOLUTION|>--- conflicted
+++ resolved
@@ -288,8 +288,6 @@
                 self.sys_object_get_child(a0 as _, a1 as _, a2 as _, a3.into())
             }
             Sys::PC_FIRMWARE_TABLES => self.sys_pc_firmware_tables(a0 as _, a1.into(), a2.into()),
-<<<<<<< HEAD
-=======
             Sys::PCI_ADD_SUBTRACT_IO_RANGE => {
                 self.sys_pci_add_subtract_io_range(a0 as _, a1 != 0, a2 as _, a3 as _, a4 != 0)
             }
@@ -303,7 +301,6 @@
                 a6 as _,
                 a7 != 0,
             ),
->>>>>>> 86535fc3
             Sys::INTERRUPT_CREATE => {
                 self.sys_interrupt_create(a0 as _, a1 as _, a2 as _, a3.into())
             }
@@ -312,13 +309,10 @@
             Sys::INTERRUPT_ACK => self.sys_interrupt_ack(a0 as _),
             Sys::INTERRUPT_DESTROY => self.sys_interrupt_destroy(a0 as _),
             Sys::INTERRUPT_WAIT => self.sys_interrupt_wait(a0 as _, a1.into()).await,
-<<<<<<< HEAD
             Sys::IOPORTS_REQUEST => {
                 error!("Skip IOPORTS_REQUEST");
                 Ok(())
             }
-=======
->>>>>>> 86535fc3
             _ => {
                 error!("syscall unimplemented: {:?}", sys_type);
                 Err(ZxError::NOT_SUPPORTED)
