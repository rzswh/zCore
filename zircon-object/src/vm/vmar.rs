--- conflicted
+++ resolved
@@ -156,11 +156,7 @@
         overwrite: bool,
         _map_range: bool,
     ) -> ZxResult<VirtAddr> {
-<<<<<<< HEAD
         if !page_aligned(vmo_offset) || !page_aligned(len) || vmo_offset.overflowing_add(len).1 {
-=======
-        if !page_aligned(vmo_offset) || !page_aligned(len) {
->>>>>>> bf1d1abd
             return Err(ZxError::INVALID_ARGS);
         }
         // TODO: allow the mapping extends past the end of vmo
