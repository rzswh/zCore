--- conflicted
+++ resolved
@@ -577,67 +577,31 @@
         self.inner.lock().end_addr()
     }
 
-<<<<<<< HEAD
     /// Remove WRITE flag from the mappings for Copy-on-Write.
-    pub(super) fn remove_write_flag(&self, offset: usize, len: usize) {
-        let mut new_flag = self.flags;
-        new_flag.remove(MMUFlags::WRITE);
-=======
-    pub fn do_with_pgtable(&self, f: impl FnOnce(&mut PageTable)) {
-        let mut page_table = self.page_table.lock();
-        f(&mut page_table);
-    }
-
-    pub fn range_change(&self, offset: usize, len: usize, op: RangeChangeOp) {
->>>>>>> 844d4e8a
+    pub(super) fn range_change(&self, offset: usize, len: usize, op: RangeChangeOp) {
         let inner = self.inner.lock();
         let start = offset.max(inner.vmo_offset);
         let end = (inner.vmo_offset + inner.size / PAGE_SIZE).min(offset + len);
         let mut new_flag = self.flags;
-        new_flag.set(MMUFlags::WRITE, false);
+        new_flag.remove(MMUFlags::WRITE);
         if !(start..end).is_empty() {
             let mut pg_table = self.page_table.lock();
             for i in (start - inner.vmo_offset)..(end - inner.vmo_offset) {
-<<<<<<< HEAD
-                pg_table
-                    .protect(inner.addr + i * PAGE_SIZE, new_flag)
-                    .unwrap();
-=======
                 match op {
-                    RangeChangeOp::RemoveWrite => pg_table.protect(inner.addr + i*PAGE_SIZE, new_flag).unwrap(),
-                    RangeChangeOp::Unmap => pg_table.unmap(inner.addr + i*PAGE_SIZE).unwrap(),
+                    RangeChangeOp::RemoveWrite => pg_table
+                        .protect(inner.addr + i * PAGE_SIZE, new_flag)
+                        .unwrap(),
+                    RangeChangeOp::Unmap => pg_table.unmap(inner.addr + i * PAGE_SIZE).unwrap(),
                 }
->>>>>>> 844d4e8a
             }
-         }
-    }
-
-<<<<<<< HEAD
+        }
+    }
+
     fn handle_page_fault(&self, vaddr: VirtAddr, flags: MMUFlags) -> ZxResult {
         if !self.flags.contains(flags) {
             return Err(ZxError::ACCESS_DENIED);
-=======
-    fn do_pg_fault(&self, vaddr: VirtAddr, flags: MMUFlags) -> ZxResult {
-        debug!("flags {:?} self.flags {:?}", flags, self.flags);
-        if self.flags.contains(flags) {
-            let vaddr = round_down_pages(vaddr);
-            let page_idx = (vaddr - self.addr()) / PAGE_SIZE;
-            let paddr = self.vmo.get_page(page_idx, flags);
-            let new_flags = if !self.flags.contains(MMUFlags::WRITE) {
-                self.flags & !MMUFlags::WRITE
-            } else {
-                self.flags
-            };
-            debug!("paddr {:#x}, new_flags {:?}", paddr, new_flags);
-            let mut pg_table = self.page_table.lock();
-            pg_table.unmap(vaddr).unwrap();
-            pg_table.map(vaddr, paddr, new_flags).or(Err(ZxError::ACCESS_DENIED))?;
-            Ok(())
-        } else {
-            Err(ZxError::ACCESS_DENIED)
->>>>>>> 844d4e8a
-        }
-        let vaddr = pages(vaddr) * PAGE_SIZE;
+        }
+        let vaddr = round_down_pages(vaddr);
         let page_idx = (vaddr - self.addr()) / PAGE_SIZE;
         let paddr = self.vmo.commit_page(page_idx, flags)?;
         let mut pg_table = self.page_table.lock();
