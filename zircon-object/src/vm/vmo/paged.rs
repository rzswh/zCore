--- conflicted
+++ resolved
@@ -281,10 +281,6 @@
         info.flags |= VmoInfoFlags::TYPE_PAGED;
         self.inner.lock().complete_info(info);
     }
-<<<<<<< HEAD
-=======
-
->>>>>>> 6996d32e
     fn get_cache_policy(&self) -> CachePolicy {
         let inner = self.inner.lock();
         inner.cache_policy
@@ -710,7 +706,6 @@
         }
     }
 
-<<<<<<< HEAD
     fn resize(&mut self, new_size: usize) {
         if new_size < self.size {
             let mut unwanted = VecDeque::<usize>::new();
@@ -718,18 +713,6 @@
             for i in new_size / PAGE_SIZE..self.size / PAGE_SIZE {
                 if self.frames.remove(&i).is_none() && parent_end > i {
                     unwanted.push_back(i);
-=======
-    fn clear_invalild_mappings(&mut self) {
-        self.mappings.drain_filter(|x| x.strong_count() == 0);
-    }
-    fn is_owned_by(&self, node: &WeakRef) -> bool {
-        match &self.type_ {
-            VMOType::Hidden { owner, owner1, .. } => {
-                if owner.strong_count() == 0 {
-                    owner1.ptr_eq(node)
-                } else {
-                    owner.ptr_eq(node)
->>>>>>> 6996d32e
                 }
             }
             self.release_unwanted_pages(unwanted);
