use {
    super::*,
    crate::util::block_range::BlockIter,
    alloc::collections::BTreeMap,
    alloc::sync::{Arc, Weak},
    alloc::vec::Vec,
    core::arch::x86_64::{__cpuid, _mm_clflush, _mm_mfence},
    core::ops::Range,
<<<<<<< HEAD
    core::sync::atomic::*,
    kernel_hal::{PhysFrame, PAGE_SIZE, PHYSMAP_BASE, PHYSMAP_BASE_PHYS},
=======
    kernel_hal::PhysFrame,
>>>>>>> 00bef01f
    spin::Mutex,
};

enum VMOType {
    /// The original node.
    Origin,
    /// A snapshot of the parent node.
    Snapshot,
    /// Internal non-leaf node for snapshot.
    ///
    /// ```text
    ///    v---create_child
    ///    O       H <--- hidden node
    ///   /   =>  / \
    ///  S       O   S
    /// ```
    Hidden {
        /// The left child.
        left: WeakRef,
        /// The right child.
        right: WeakRef,
        /// The owner of all shared pages.
        owner: WeakRef,
        /// The next owner of all shared pages.
        owner1: WeakRef,
    },
}

impl VMOType {
    fn get_tag_and_other(&self, child: &WeakRef) -> (PageStateTag, WeakRef) {
        match self {
            VMOType::Hidden { left, right, .. } => {
                if left.ptr_eq(child) {
                    (PageStateTag::LeftSplit, right.clone())
                } else if right.ptr_eq(child) {
                    (PageStateTag::RightSplit, left.clone())
                } else {
                    (PageStateTag::Owned, Weak::new())
                }
            }
            _ => (PageStateTag::Owned, Weak::new()),
        }
    }

    fn is_hidden(&self) -> bool {
        matches!(self, VMOType::Hidden { .. })
    }
}

/// The main VM object type, holding a list of pages.
pub struct VMObjectPaged {
    inner: Mutex<VMObjectPagedInner>,
}

type WeakRef = Weak<VMObjectPaged>;

/// The mutable part of `VMObjectPaged`.
struct VMObjectPagedInner {
    type_: VMOType,
    /// Parent node.
    parent: Option<Arc<VMObjectPaged>>,
    /// The offset from parent.
    parent_offset: usize,
    /// The size in bytes.
    size: usize,
    /// Physical frames of this VMO.
    frames: BTreeMap<usize, PageState>,
    /// All mappings to this VMO.
    mappings: Vec<Weak<VmMapping>>,
<<<<<<< HEAD
    /// Cache Policy
    cache_policy: CachePolicy,
=======
    /// A weak reference to myself.
    self_ref: WeakRef,
>>>>>>> 00bef01f
}

/// Page state in VMO.
struct PageState {
    frame: PhysFrame,
    tag: PageStateTag,
}

/// The owner tag of pages in the node.
#[derive(Debug, PartialEq, Eq, Copy, Clone)]
enum PageStateTag {
    /// If the node is hidden, the page is shared by its 2 children.
    /// Otherwise, the page is owned by the node.
    Owned,
    /// The page is split to the left child and now owned by the right child.
    LeftSplit,
    /// The page is split to the right child and now owned by the left child.
    RightSplit,
}

impl PageStateTag {
    fn negate(self) -> Self {
        match self {
            PageStateTag::LeftSplit => PageStateTag::RightSplit,
            PageStateTag::RightSplit => PageStateTag::LeftSplit,
            PageStateTag::Owned => unreachable!(),
        }
    }
    fn is_split(self) -> bool {
        self != PageStateTag::Owned
    }
}

impl PageState {
    fn new(frame: PhysFrame) -> Self {
        VMO_PAGE_ALLOC.add(1);
        PageState {
            frame,
            tag: PageStateTag::Owned,
        }
    }
    #[allow(unsafe_code)]
    fn take(self) -> PhysFrame {
        let frame = unsafe { core::mem::transmute_copy(&self.frame) };
        VMO_PAGE_DEALLOC.add(1);
        core::mem::forget(self);
        frame
    }
}

impl Drop for PageState {
    fn drop(&mut self) {
        VMO_PAGE_DEALLOC.add(1);
    }
}

impl VMObjectPaged {
    /// Create a new VMO backing on physical memory allocated in pages.
    pub fn new(pages: usize) -> Arc<Self> {
        VMObjectPaged::wrap(VMObjectPagedInner {
            type_: VMOType::Origin,
            parent: None,
            parent_offset: 0usize,
            size: pages * PAGE_SIZE,
            frames: BTreeMap::new(),
            mappings: Vec::new(),
<<<<<<< HEAD
            cache_policy: CachePolicy::Cached,
=======
            self_ref: Default::default(),
>>>>>>> 00bef01f
        })
    }

    /// Internal: Wrap an inner struct to object.
    fn wrap(inner: VMObjectPagedInner) -> Arc<Self> {
        let obj = Arc::new(VMObjectPaged {
            inner: Mutex::new(inner),
        });
        obj.inner.lock().self_ref = Arc::downgrade(&obj);
        obj
    }

    /// Helper function to split range into sub-ranges within pages.
    ///
    /// All covered pages will be committed implicitly.
    ///
    /// ```text
    /// VMO range:
    /// |----|----|----|----|----|
    ///
    /// buf:
    ///            [====len====]
    /// |--offset--|
    ///
    /// sub-ranges:
    ///            [===]
    ///                [====]
    ///                     [==]
    /// ```
    ///
    /// `f` is a function to process in-page ranges.
    /// It takes 2 arguments:
    /// * `paddr`: the start physical address of the in-page range.
    /// * `buf_range`: the range in view of the input buffer.
    fn for_each_page(
        &self,
        offset: usize,
        buf_len: usize,
        flags: MMUFlags,
        mut f: impl FnMut(PhysAddr, Range<usize>),
    ) -> ZxResult {
        let iter = BlockIter {
            begin: offset,
            end: offset + buf_len,
            block_size_log2: 12,
        };
        for block in iter {
            let paddr = self.commit_page(block.block, flags)?;
            let buf_range = block.origin_begin() - offset..block.origin_end() - offset;
            f(paddr + block.begin, buf_range);
        }
        Ok(())
    }
}

impl VMObjectTrait for VMObjectPaged {
    fn read(&self, offset: usize, buf: &mut [u8]) -> ZxResult {
        self.for_each_page(offset, buf.len(), MMUFlags::READ, |paddr, buf_range| {
            kernel_hal::pmem_read(paddr, &mut buf[buf_range]);
        })
    }

    fn write(&self, offset: usize, buf: &[u8]) -> ZxResult {
        self.for_each_page(offset, buf.len(), MMUFlags::WRITE, |paddr, buf_range| {
            kernel_hal::pmem_write(paddr, &buf[buf_range]);
        })
    }

    fn len(&self) -> usize {
        self.inner.lock().size
    }

    fn set_len(&self, len: usize) {
        assert!(page_aligned(len));
        // FIXME parent and children? len < old_len?
        let mut inner = self.inner.lock();
        inner.size = len;
        inner.frames.split_off(&(len / PAGE_SIZE));
    }

    fn commit_page(&self, page_idx: usize, flags: MMUFlags) -> ZxResult<PhysAddr> {
        match self.commit_page_internal(page_idx, flags, &Weak::new())? {
            CommitResult::Ref(paddr) => Ok(paddr),
            _ => unreachable!(),
        }
    }

    fn commit(&self, offset: usize, len: usize) -> ZxResult {
        let start_page = offset / PAGE_SIZE;
        let pages = len / PAGE_SIZE;
        for i in 0..pages {
            self.commit_page(start_page + i, MMUFlags::WRITE)?;
        }
        Ok(())
    }

    fn decommit(&self, offset: usize, len: usize) -> ZxResult {
        let mut inner = self.inner.lock();
        // non-slice child VMOs do not support decommit.
        if inner.parent.is_some() {
            return Err(ZxError::NOT_SUPPORTED);
        }
        let start_page = offset / PAGE_SIZE;
        let pages = len / PAGE_SIZE;
        for i in 0..pages {
            inner.decommit(start_page + i);
        }
        Ok(())
    }

    fn create_child(&self, offset: usize, len: usize) -> Arc<dyn VMObjectTrait> {
        assert!(page_aligned(offset));
        assert!(page_aligned(len));
        self.inner.lock().create_child(offset, len)
    }

    fn append_mapping(&self, mapping: Weak<VmMapping>) {
        self.inner.lock().mappings.push(mapping);
    }

    fn remove_mapping(&self, mapping: Weak<VmMapping>) {
        let mut inner = self.inner.lock();
        inner
            .mappings
            .drain_filter(|x| x.strong_count() == 0 || Weak::ptr_eq(x, &mapping));
    }

    fn complete_info(&self, info: &mut ZxInfoVmo) {
        info.flags |= VmoInfoFlags::TYPE_PAGED;
        self.inner.lock().complete_info(info);
    }

    fn get_cache_policy(&self) -> CachePolicy {
        let inner = self.inner.lock();
        inner.cache_policy
    }

    fn set_cache_policy(&self, policy: CachePolicy) -> ZxResult {
        // conditions for allowing the cache policy to be set:
        // 1) vmo either has no pages committed currently or is transitioning from being cached
        // 2) vmo has no pinned pages
        // 3) vmo has no mappings
        // 4) vmo has no children
        // 5) vmo is not a child
        let mut inner = self.inner.lock();
        if !inner.frames.is_empty() && inner.cache_policy == CachePolicy::Cached {
            return Err(ZxError::BAD_STATE);
        }
        inner.clear_invalild_mappings();
        if !inner.mappings.is_empty() {
            return Err(ZxError::BAD_STATE);
        }
        if let Some(_) = inner.parent {
            return Err(ZxError::BAD_STATE);
        }
        if inner.cache_policy == CachePolicy::Cached && policy != CachePolicy::Cached {
            for (_, value) in inner.frames.iter() {
                let addr = value.frame.addr();
                let physmap_addr = addr - PHYSMAP_BASE_PHYS as usize + PHYSMAP_BASE as usize;
                clean_invalid_cache(physmap_addr, PAGE_SIZE);
            }
        }
        inner.cache_policy = policy;
        Ok(())
    }

    // TODO: for vmo_create_contiguous
    // fn is_contiguous(&self) -> bool {
    //     false
    // }
}

enum CommitResult {
    /// A reference to existing page.
    Ref(PhysAddr),
    /// A new page copied-on-write.
    CopyOnWrite(PhysFrame),
    /// A new zero page.
    NewPage(PhysFrame),
}

impl VMObjectPaged {
    /// Commit a page recursively.
    fn commit_page_internal(
        &self,
        page_idx: usize,
        flags: MMUFlags,
        child: &WeakRef,
    ) -> ZxResult<CommitResult> {
        let mut inner = self.inner.lock();
        // special case
        let out_of_range = page_idx >= inner.size / PAGE_SIZE;
        let no_frame = !inner.frames.contains_key(&page_idx);
        let no_parent = inner.parent.is_none();
        if out_of_range || no_frame && no_parent {
            if !flags.contains(MMUFlags::WRITE) {
                // read-only, just return zero frame
                return Ok(CommitResult::Ref(PhysFrame::zero_frame_addr()));
            }
            // lazy allocate zero frame
            let target_frame = PhysFrame::alloc().ok_or(ZxError::NO_MEMORY)?;
            kernel_hal::frame_zero(target_frame.addr());
            if inner.type_.is_hidden() {
                return Ok(CommitResult::NewPage(target_frame));
            }
            inner.frames.insert(page_idx, PageState::new(target_frame));
        } else if no_frame {
            // if page miss on this VMO, recursively commit to parent
            let parent = inner.parent.as_ref().unwrap();
            let parent_idx = page_idx + inner.parent_offset / PAGE_SIZE;
            match parent.commit_page_internal(parent_idx, flags, &inner.self_ref)? {
                CommitResult::NewPage(frame) if !inner.type_.is_hidden() => {
                    inner.frames.insert(page_idx, PageState::new(frame));
                }
                CommitResult::CopyOnWrite(frame) => {
                    inner.frames.insert(page_idx, PageState::new(frame));
                }
                r => return Ok(r),
            }
        }
        // now the page must hit on this VMO
        let (child_tag, _other_child) = inner.type_.get_tag_and_other(child);
        let frame = inner.frames.get_mut(&page_idx).unwrap();
        if frame.tag.is_split() {
            // has split, take out
            let target_frame = inner.frames.remove(&page_idx).unwrap().take();
            return Ok(CommitResult::CopyOnWrite(target_frame));
        } else if flags.contains(MMUFlags::WRITE) && child_tag.is_split() {
            // copy-on-write
            let target_frame = PhysFrame::alloc().ok_or(ZxError::NO_MEMORY)?;
            kernel_hal::frame_copy(frame.frame.addr(), target_frame.addr());
            frame.tag = child_tag;
            return Ok(CommitResult::CopyOnWrite(target_frame));
        }
        // otherwise already committed
        return Ok(CommitResult::Ref(frame.frame.addr()));
    }

    /// Replace a child of the hidden node.
    fn replace_child(&self, old: &WeakRef, new: WeakRef) {
        match &mut self.inner.lock().type_ {
            VMOType::Hidden { left, right, .. } => {
                if left.ptr_eq(old) {
                    *left = new;
                } else if right.ptr_eq(old) {
                    *right = new;
                } else {
                    panic!();
                }
            }
            _ => panic!(),
        }
    }
}

impl VMObjectPagedInner {
    fn decommit(&mut self, page_idx: usize) {
        self.frames.remove(&page_idx);
    }

    #[allow(dead_code)]
    fn range_change(&self, parent_offset: usize, parent_limit: usize, op: RangeChangeOp) {
        let mut start = self.parent_offset.max(parent_offset);
        let mut end = self.parent_limit().min(parent_limit);
        if start >= end {
            return;
        }
        start -= self.parent_offset;
        end -= self.parent_offset;
        for map in self.mappings.iter() {
<<<<<<< HEAD
            map.upgrade()
                .map(|x| x.range_change(pages(start), pages(end), op));
=======
            if let Some(map) = map.upgrade() {
                map.range_change(pages(start), pages(end), op);
            }
>>>>>>> 00bef01f
        }
        if let VMOType::Hidden { left, right, .. } = &self.type_ {
            for child in &[left, right] {
                let child = child.upgrade().unwrap();
                child.inner.lock().range_change(start, end, op);
            }
        }
    }

    /// Count committed pages of the VMO.
    fn committed_pages(&self) -> usize {
        let mut count = 0;
        for i in 0..self.size / PAGE_SIZE {
            if self.frames.contains_key(&i) {
                count += 1;
                continue;
            }
            if self.parent_limit() <= i * PAGE_SIZE {
                continue;
            }
            let mut current = self.parent.clone();
            let mut current_idx = i + self.parent_offset / PAGE_SIZE;
            while let Some(locked) = current {
                let inner = locked.inner.lock();
                if let Some(frame) = inner.frames.get(&current_idx) {
                    if frame.tag.is_split() || inner.is_owned_by(&self.self_ref) {
                        count += 1;
                        break;
                    }
                }
                current_idx += inner.parent_offset / PAGE_SIZE;
                if current_idx >= inner.parent_limit() / PAGE_SIZE {
                    break;
                }
                current = inner.parent.clone();
            }
        }
        count
    }

    /// Remove one child and contract hidden node.
    ///
    /// ```text
    ///    |         |
    ///    H         |
    ///   / \    =>  |
    ///  A   B       B
    ///  ^remove
    /// ```
    fn remove_child(&mut self, child: &WeakRef) {
        let (tag, other_child) = self.type_.get_tag_and_other(child);
        let arc_child = other_child.upgrade().unwrap();
        let mut child = arc_child.inner.lock();
        let start = child.parent_offset / PAGE_SIZE;
        let end = child.parent_limit() / PAGE_SIZE;
        // merge nodes to the child
        for (key, value) in self.frames.split_off(&start) {
            if key >= end {
                break;
            }
            let idx = key - start;
            if !child.frames.contains_key(&idx) && value.tag != tag.negate() {
                child.frames.insert(idx, value);
            }
        }
        // connect child to my parent
        if let Some(parent) = &self.parent {
            parent.replace_child(&self.self_ref, other_child);
        }
        child.parent = self.parent.take();
        child.parent_offset += self.parent_offset;
    }

    /// Create a snapshot child VMO.
    fn create_child(&mut self, offset: usize, len: usize) -> Arc<VMObjectPaged> {
        // create child VMO
        let child = VMObjectPaged::wrap(VMObjectPagedInner {
            type_: VMOType::Snapshot,
            parent: None, // set later
            parent_offset: offset,
            size: len,
            frames: BTreeMap::new(),
            mappings: Vec::new(),
<<<<<<< HEAD
            cache_policy: CachePolicy::Cached,
=======
            self_ref: Default::default(),
>>>>>>> 00bef01f
        });
        // construct a hidden VMO as shared parent
        let hidden = VMObjectPaged::wrap(VMObjectPagedInner {
            type_: VMOType::Hidden {
                left: self.self_ref.clone(),
                right: Arc::downgrade(&child),
                owner: self.self_ref.clone(),
                owner1: Arc::downgrade(&child),
            },
            parent: self.parent.clone(),
            parent_offset: self.parent_offset,
            size: self.size,
            frames: core::mem::take(&mut self.frames),
            mappings: Vec::new(),
<<<<<<< HEAD
            cache_policy: CachePolicy::Cached,
=======
            self_ref: Default::default(),
>>>>>>> 00bef01f
        });
        // update parent's child
        if let Some(parent) = self.parent.take() {
            parent.replace_child(&self.self_ref, Arc::downgrade(&hidden));
        }
        // update children's parent
        self.parent = Some(hidden.clone());
        self.parent_offset = 0;
        child.inner.lock().parent = Some(hidden.clone());
        // update mappings
        for map in self.mappings.iter() {
<<<<<<< HEAD
            map.upgrade()
                .map(|x| x.range_change(pages(offset), pages(len), RangeChangeOp::RemoveWrite));
=======
            if let Some(map) = map.upgrade() {
                map.range_change(pages(offset), pages(len), RangeChangeOp::RemoveWrite);
            }
>>>>>>> 00bef01f
        }
        child
    }

    fn complete_info(&self, info: &mut ZxInfoVmo) {
        if let VMOType::Snapshot = self.type_ {
            info.flags |= VmoInfoFlags::IS_COW_CLONE;
        }
        info.num_children = if self.type_.is_hidden() { 2 } else { 0 };
        info.num_mappings = self.mappings.len() as u64; // FIXME remove weak ptr
        info.share_count = self.mappings.len() as u64; // FIXME share_count should be the count of unique aspace
        info.committed_bytes = (self.committed_pages() * PAGE_SIZE) as u64;
        // TODO cache_policy should be set up.
        info.cache_policy = self.cache_policy as u32;
    }

    fn parent_limit(&self) -> usize {
        self.parent_offset + self.size
    }

<<<<<<< HEAD
    fn clear_invalild_mappings(&mut self) {
        self.mappings.drain_filter(|x| x.strong_count() == 0);
=======
    fn is_owned_by(&self, node: &WeakRef) -> bool {
        match &self.type_ {
            VMOType::Hidden { owner, owner1, .. } => {
                if owner.strong_count() == 0 {
                    owner1.ptr_eq(node)
                } else {
                    owner.ptr_eq(node)
                }
            }
            _ => panic!(),
        }
>>>>>>> 00bef01f
    }
}

impl Drop for VMObjectPaged {
    fn drop(&mut self) {
        let inner = self.inner.lock();
        // remove self from parent
        if let Some(parent) = &inner.parent {
            parent.inner.lock().remove_child(&inner.self_ref);
        }
    }
}

<<<<<<< HEAD
// sse2
#[cfg(target_arch = "x86_64")]
#[allow(unsafe_code)]
pub fn clean_invalid_cache(addr: usize, len: usize) {
    let clsize = unsafe { get_cacheline_flush_size() };
    let end = addr + len;
    let mut start = addr & !(clsize - 1);
    while start < end {
        unsafe {
            _mm_clflush(start as *const u8);
        }
        start = start + PAGE_SIZE;
    }
    unsafe {
        _mm_mfence();
    }
}

#[allow(unsafe_code)]
unsafe fn get_cacheline_flush_size() -> usize {
    let leaf = __cpuid(1).ebx;
    (((leaf >> 8) & 0xff) << 3) as usize
}

/// Generate a owner ID.
fn new_owner_id() -> u64 {
    static OWNER_ID: AtomicU64 = AtomicU64::new(1);
    OWNER_ID.fetch_add(1, Ordering::SeqCst)
}

=======
>>>>>>> 00bef01f
#[cfg(test)]
mod tests {
    use super::*;

    #[test]
    fn read_write() {
        let vmo = VmObject::new_paged(2);
        super::super::tests::read_write(&*vmo);
    }

    #[test]
    fn create_child() {
        let vmo = VmObject::new_paged(1);
        let child_vmo = vmo.create_child(false, 0, PAGE_SIZE);

        // write to parent and make sure clone doesn't see it
        vmo.test_write(0, 1);
        assert_eq!(vmo.test_read(0), 1);
        assert_eq!(child_vmo.test_read(0), 0);

        // write to clone and make sure parent doesn't see it
        child_vmo.test_write(0, 2);
        assert_eq!(vmo.test_read(0), 1);
        assert_eq!(child_vmo.test_read(0), 2);
    }

    #[test]
    #[ignore] // FIXME
    fn zero_page_write() {
        let vmo0 = VmObject::new_paged(1);
        let vmo1 = vmo0.create_child(false, 0, PAGE_SIZE);
        let vmo2 = vmo0.create_child(false, 0, PAGE_SIZE);
        let vmos = [vmo0, vmo1, vmo2];
        let origin = vmo_page_bytes();

        // no committed pages
        for vmo in &vmos {
            assert_eq!(vmo.get_info().committed_bytes, 0);
        }

        // copy-on-write
        for i in 0..3 {
            vmos[i].test_write(0, i as u8);
            for j in 0..3 {
                assert_eq!(vmos[j].test_read(0), if j <= i { j as u8 } else { 0 });
                assert_eq!(
                    vmos[j].get_info().committed_bytes as usize,
                    if j <= i { PAGE_SIZE } else { 0 }
                );
            }
            assert_eq!(vmo_page_bytes() - origin, (i + 1) * PAGE_SIZE);
        }
    }

    #[test]
    fn overflow() {
        let vmo0 = VmObject::new_paged(2);
        vmo0.test_write(0, 1);
        let vmo1 = vmo0.create_child(false, 0, 2 * PAGE_SIZE);
        vmo1.test_write(1, 2);
        let vmo2 = vmo1.create_child(false, 0, 3 * PAGE_SIZE);
        vmo2.test_write(2, 3);
        assert_eq!(vmo0.get_info().committed_bytes as usize, PAGE_SIZE);
        assert_eq!(vmo1.get_info().committed_bytes as usize, PAGE_SIZE);
        assert_eq!(vmo2.get_info().committed_bytes as usize, PAGE_SIZE);
    }

    impl VmObject {
        fn test_write(&self, page: usize, value: u8) {
            self.write(page * PAGE_SIZE, &[value]).unwrap();
        }

        fn test_read(&self, page: usize) -> u8 {
            let mut buf = [0; 1];
            self.read(page * PAGE_SIZE, &mut buf).unwrap();
            buf[0]
        }
    }
}<|MERGE_RESOLUTION|>--- conflicted
+++ resolved
@@ -6,12 +6,8 @@
     alloc::vec::Vec,
     core::arch::x86_64::{__cpuid, _mm_clflush, _mm_mfence},
     core::ops::Range,
-<<<<<<< HEAD
     core::sync::atomic::*,
     kernel_hal::{PhysFrame, PAGE_SIZE, PHYSMAP_BASE, PHYSMAP_BASE_PHYS},
-=======
-    kernel_hal::PhysFrame,
->>>>>>> 00bef01f
     spin::Mutex,
 };
 
@@ -81,13 +77,10 @@
     frames: BTreeMap<usize, PageState>,
     /// All mappings to this VMO.
     mappings: Vec<Weak<VmMapping>>,
-<<<<<<< HEAD
     /// Cache Policy
     cache_policy: CachePolicy,
-=======
     /// A weak reference to myself.
     self_ref: WeakRef,
->>>>>>> 00bef01f
 }
 
 /// Page state in VMO.
@@ -154,11 +147,8 @@
             size: pages * PAGE_SIZE,
             frames: BTreeMap::new(),
             mappings: Vec::new(),
-<<<<<<< HEAD
             cache_policy: CachePolicy::Cached,
-=======
             self_ref: Default::default(),
->>>>>>> 00bef01f
         })
     }
 
@@ -429,14 +419,9 @@
         start -= self.parent_offset;
         end -= self.parent_offset;
         for map in self.mappings.iter() {
-<<<<<<< HEAD
-            map.upgrade()
-                .map(|x| x.range_change(pages(start), pages(end), op));
-=======
             if let Some(map) = map.upgrade() {
                 map.range_change(pages(start), pages(end), op);
             }
->>>>>>> 00bef01f
         }
         if let VMOType::Hidden { left, right, .. } = &self.type_ {
             for child in &[left, right] {
@@ -520,11 +505,8 @@
             size: len,
             frames: BTreeMap::new(),
             mappings: Vec::new(),
-<<<<<<< HEAD
             cache_policy: CachePolicy::Cached,
-=======
             self_ref: Default::default(),
->>>>>>> 00bef01f
         });
         // construct a hidden VMO as shared parent
         let hidden = VMObjectPaged::wrap(VMObjectPagedInner {
@@ -539,11 +521,8 @@
             size: self.size,
             frames: core::mem::take(&mut self.frames),
             mappings: Vec::new(),
-<<<<<<< HEAD
             cache_policy: CachePolicy::Cached,
-=======
             self_ref: Default::default(),
->>>>>>> 00bef01f
         });
         // update parent's child
         if let Some(parent) = self.parent.take() {
@@ -555,14 +534,9 @@
         child.inner.lock().parent = Some(hidden.clone());
         // update mappings
         for map in self.mappings.iter() {
-<<<<<<< HEAD
-            map.upgrade()
-                .map(|x| x.range_change(pages(offset), pages(len), RangeChangeOp::RemoveWrite));
-=======
             if let Some(map) = map.upgrade() {
                 map.range_change(pages(offset), pages(len), RangeChangeOp::RemoveWrite);
             }
->>>>>>> 00bef01f
         }
         child
     }
@@ -583,10 +557,9 @@
         self.parent_offset + self.size
     }
 
-<<<<<<< HEAD
     fn clear_invalild_mappings(&mut self) {
         self.mappings.drain_filter(|x| x.strong_count() == 0);
-=======
+    }
     fn is_owned_by(&self, node: &WeakRef) -> bool {
         match &self.type_ {
             VMOType::Hidden { owner, owner1, .. } => {
@@ -598,7 +571,6 @@
             }
             _ => panic!(),
         }
->>>>>>> 00bef01f
     }
 }
 
@@ -612,7 +584,6 @@
     }
 }
 
-<<<<<<< HEAD
 // sse2
 #[cfg(target_arch = "x86_64")]
 #[allow(unsafe_code)]
@@ -637,14 +608,13 @@
     (((leaf >> 8) & 0xff) << 3) as usize
 }
 
+#[allow(dead_code)]
 /// Generate a owner ID.
 fn new_owner_id() -> u64 {
     static OWNER_ID: AtomicU64 = AtomicU64::new(1);
     OWNER_ID.fetch_add(1, Ordering::SeqCst)
 }
 
-=======
->>>>>>> 00bef01f
 #[cfg(test)]
 mod tests {
     use super::*;
