#[allow(unused_imports)]
use core::convert::TryFrom;
use {super::*, alloc::sync::Arc, spin::Mutex};

/// VMO representing a physical range of memory.
pub struct VMObjectPhysical {
    paddr: PhysAddr,
    pages: usize,
    /// Lock this when access physical memory.
    data_lock: Mutex<()>,
    inner: Mutex<VMObjectPhysicalInner>,
}

struct VMObjectPhysicalInner {
    mapping_count: u32,
    cache_policy: u32,
}

impl VMObjectPhysicalInner {
    pub fn new() -> VMObjectPhysicalInner {
        VMObjectPhysicalInner {
            mapping_count: 0,
            cache_policy: CachePolicy::Uncached as u32,
        }
    }
}

impl VMObjectPhysical {
    /// Create a new VMO representing a piece of contiguous physical memory.
    ///
    /// # Safety
    ///
    /// You must ensure nobody has the ownership of this piece of memory yet.
    #[allow(unsafe_code)]
    pub unsafe fn new(paddr: PhysAddr, pages: usize) -> Arc<Self> {
        assert!(page_aligned(paddr));
        Arc::new(VMObjectPhysical {
            paddr,
            pages,
            data_lock: Mutex::default(),
            inner: Mutex::new(VMObjectPhysicalInner::new()),
        })
    }
}

impl VMObjectTrait for VMObjectPhysical {
    fn read(&self, offset: usize, buf: &mut [u8]) -> ZxResult {
        let _ = self.data_lock.lock();
        assert!(offset + buf.len() <= self.len());
        kernel_hal::pmem_read(self.paddr + offset, buf);
        Ok(())
    }

    fn write(&self, offset: usize, buf: &[u8]) -> ZxResult {
        let _ = self.data_lock.lock();
        assert!(offset + buf.len() <= self.len());
        kernel_hal::pmem_write(self.paddr + offset, buf);
        Ok(())
    }

    fn len(&self) -> usize {
        self.pages * PAGE_SIZE
    }

    fn set_len(&self, _len: usize) {
        unimplemented!()
    }

<<<<<<< HEAD
    fn commit_page(&self, page_idx: usize, _flags: MMUFlags) -> ZxResult<PhysAddr> {
        Ok(self.paddr + page_idx * PAGE_SIZE)
    }

    fn commit(&self, _offset: usize, _len: usize) -> ZxResult {
        // do nothing
        Ok(())
=======
    fn map_to(
        &self,
        page_table: &mut PageTable,
        vaddr: usize,
        offset: usize,
        len: usize,
        flags: MMUFlags,
    ) {
        let pages = len / PAGE_SIZE;
        let mut inner = self.inner.lock();
        inner.mapping_count += 1;
        page_table
            .map_cont(vaddr, self.paddr + offset, pages, flags)
            .expect("failed to map")
    }

    fn unmap_from(&self, page_table: &mut PageTable, vaddr: VirtAddr, _offset: usize, len: usize) {
        let mut inner = self.inner.lock();
        inner.mapping_count -= 1;
        // TODO _offset unused?
        let pages = len / PAGE_SIZE;
        page_table
            .unmap_cont(vaddr, pages)
            .expect("failed to unmap")
    }

    // TODO empty function should be denied
    fn commit(&self, _offset: usize, _len: usize) {
        unimplemented!()
>>>>>>> d74f0aca
    }

    fn decommit(&self, _offset: usize, _len: usize) -> ZxResult {
        // do nothing
        Ok(())
    }

    fn create_child(&self, _offset: usize, _len: usize) -> Arc<dyn VMObjectTrait> {
        unimplemented!()
    }

    fn append_mapping(&self, _mapping: Arc<VmMapping>) {
        //        unimplemented!()
        // TODO this function is only used when physical-vmo supports create_child
    }

    fn complete_info(&self, _info: &mut ZxInfoVmo) {
        unimplemented!()
    }

    fn get_cache_policy(&self) -> u32 {
        let inner = self.inner.lock();
        inner.cache_policy
    }

    fn set_cache_policy(&self, policy: u32) -> ZxResult {
        if (policy & !CACHE_POLICY_MASK) != 0 {
            Err(ZxError::INVALID_ARGS)
        } else {
            let mut inner = self.inner.lock();
            if inner.cache_policy == policy {
                Ok(())
            } else {
                // if (mapping_list_len_ != 0 || children_list_len_ != 0 || parent_)
                inner.cache_policy = policy;
                Ok(())
            }
        }
    }
}

#[cfg(test)]
mod tests {
    #![allow(unsafe_code)]
    #[allow(unused_imports)]
    use super::vmar::*;
    use super::*;
    use kernel_hal::CachePolicy;

    #[test]
    fn read_write() {
        let vmo = unsafe { VmObject::new_physical(0x1000, 2) };
        let vmphy = vmo.inner.clone();
        assert_eq!(
            CachePolicy::try_from(vmphy.get_cache_policy()).unwrap(),
            CachePolicy::Uncached
        );
        super::super::tests::read_write(&vmo);
    }

    // #[test]
    // fn cache_test() -> ZxResult {
    //     let cache_policy_flags = CachePolicy::UncachedDevice.into();
    //     let vmo = unsafe { VmObject::new_physical(0x1000, 2) };
    //     // Test that changing policy while mapped is blocked
    //     let vmar = VmAddressRegion::new(None, 0x0, 0x1000000, VmarFlags::ROOT_FLAGS);
    //     let addr = vmar.map(
    //         None,
    //         vmo.clone(),
    //         0,
    //         (*vmo).len(),
    //         MMUFlags::READ | MMUFlags::WRITE,
    //     )?;
    //     let vmphy = (*vmo).inner.clone();
    //     if let Err(msg) = vmphy.set_cache_policy(cache_policy_flags) {
    //         assert_eq!(msg, ZxError::BAD_STATE);
    //     } else {
    //         return Err(ZxError::CANCELED);
    //     }
    //     vmar.unmap(addr, (*vmo).len())?;
    //     vmphy.set_cache_policy(cache_policy_flags)?;
    //     let addr = vmar.map(
    //         None,
    //         vmo.clone(),
    //         0,
    //         (*vmo).len(),
    //         MMUFlags::READ | MMUFlags::WRITE,
    //     )?;
    //     vmar.unmap(addr, (*vmo).len())?;
    //     Ok(())
    // }
}<|MERGE_RESOLUTION|>--- conflicted
+++ resolved
@@ -66,15 +66,6 @@
         unimplemented!()
     }
 
-<<<<<<< HEAD
-    fn commit_page(&self, page_idx: usize, _flags: MMUFlags) -> ZxResult<PhysAddr> {
-        Ok(self.paddr + page_idx * PAGE_SIZE)
-    }
-
-    fn commit(&self, _offset: usize, _len: usize) -> ZxResult {
-        // do nothing
-        Ok(())
-=======
     fn map_to(
         &self,
         page_table: &mut PageTable,
@@ -101,10 +92,13 @@
             .expect("failed to unmap")
     }
 
-    // TODO empty function should be denied
-    fn commit(&self, _offset: usize, _len: usize) {
-        unimplemented!()
->>>>>>> d74f0aca
+    fn commit_page(&self, page_idx: usize, _flags: MMUFlags) -> ZxResult<PhysAddr> {
+        Ok(self.paddr + page_idx * PAGE_SIZE)
+    }
+
+    fn commit(&self, _offset: usize, _len: usize) -> ZxResult {
+        // do nothing
+        Ok(())
     }
 
     fn decommit(&self, _offset: usize, _len: usize) -> ZxResult {
