use super::*;

mod bti;
mod iommu;
mod pci;
mod pmt;
<<<<<<< HEAD
mod resource;

pub use self::{bti::*, iommu::*, pci::*, pmt::*, resource::*};
=======
mod interrupt;

pub use self::{bti::*, iommu::*, pmt::*, interrupt::*};
>>>>>>> 5db26227
<|MERGE_RESOLUTION|>--- conflicted
+++ resolved
@@ -1,15 +1,10 @@
 use super::*;
 
 mod bti;
+mod interrupt;
 mod iommu;
 mod pci;
 mod pmt;
-<<<<<<< HEAD
 mod resource;
 
-pub use self::{bti::*, iommu::*, pci::*, pmt::*, resource::*};
-=======
-mod interrupt;
-
-pub use self::{bti::*, iommu::*, pmt::*, interrupt::*};
->>>>>>> 5db26227
+pub use self::{bti::*, interrupt::*, iommu::*, pci::*, pmt::*, resource::*};