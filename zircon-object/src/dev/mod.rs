use super::*;

mod bti;
mod interrupt;
mod iommu;
mod pci;
mod pmt;
mod resource;

<<<<<<< HEAD
pub use self::{bti::*, interrupt::*, iommu::*, pmt::*, resource::*};
=======
pub use self::{bti::*, interrupt::*, iommu::*, pci::*, pmt::*, resource::*};
>>>>>>> 86535fc3
<|MERGE_RESOLUTION|>--- conflicted
+++ resolved
@@ -7,8 +7,4 @@
 mod pmt;
 mod resource;
 
-<<<<<<< HEAD
-pub use self::{bti::*, interrupt::*, iommu::*, pmt::*, resource::*};
-=======
-pub use self::{bti::*, interrupt::*, iommu::*, pci::*, pmt::*, resource::*};
->>>>>>> 86535fc3
+pub use self::{bti::*, interrupt::*, iommu::*, pci::*, pmt::*, resource::*};