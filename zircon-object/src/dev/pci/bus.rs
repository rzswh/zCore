use super::super::*;
use super::config::*;
use super::*;
use crate::object::*;
use crate::vm::{kernel_allocate_physical, CachePolicy, MMUFlags, PhysAddr, VirtAddr};
use alloc::{collections::BTreeMap, sync::Arc, vec::Vec};
use core::cmp::min;
use core::marker::{Send, Sync};
use lazy_static::*;
use region_alloc::RegionAllocator;
use spin::Mutex;

pub struct PCIeBusDriver {
    pub(crate) mmio_lo: Arc<Mutex<RegionAllocator>>,
    pub(crate) mmio_hi: Arc<Mutex<RegionAllocator>>,
    pub(crate) pio_region: Arc<Mutex<RegionAllocator>>,
    address_provider: Option<Arc<dyn PCIeAddressProvider + Sync + Send>>,
    roots: BTreeMap<usize, Arc<PciRoot>>,
    state: PCIeBusDriverState,
    bus_topology: Mutex<()>,
    configs: Mutex<Vec<Arc<PciConfig>>>,
    legacy_irq_list: Mutex<Vec<Arc<SharedLegacyIrqHandler>>>,
}

#[derive(PartialEq, Debug)]
enum PCIeBusDriverState {
    NotStarted,
    StartingScanning,
    StartingRunningQuirks,
    StartingResourceAllocation,
    Operational,
}

lazy_static! {
    static ref _INSTANCE: Mutex<PCIeBusDriver> = Mutex::new(PCIeBusDriver::new());
}

impl PCIeBusDriver {
    pub fn add_bus_region(base: u64, size: u64, aspace: PciAddrSpace) -> ZxResult {
        _INSTANCE.lock().add_bus_region_inner(base, size, aspace)
    }
    pub fn sub_bus_region(base: u64, size: u64, aspace: PciAddrSpace) -> ZxResult {
        _INSTANCE.lock().sub_bus_region_inner(base, size, aspace)
    }
    pub fn set_address_translation_provider(
        provider: Arc<dyn PCIeAddressProvider + Sync + Send>,
    ) -> ZxResult {
        _INSTANCE
            .lock()
            .set_address_translation_provider_inner(provider)
    }
    pub fn add_root(bus_id: usize, lut: PciIrqSwizzleLut) -> ZxResult {
        let mut bus = _INSTANCE.lock();
        let root = PciRoot::new(bus_id, lut, &bus);
        bus.add_root_inner(root)
    }
    pub fn start_bus_driver() -> ZxResult {
        _INSTANCE.lock().start_bus_driver_inner()
    }
    pub fn get_nth_device(n: usize) -> ZxResult<(PcieDeviceInfo, PcieDeviceKObject)> {
        let device_node = _INSTANCE
            .lock()
            .get_nth_device_inner(n)
            .ok_or(ZxError::OUT_OF_RANGE)?;
        let device = device_node.device().unwrap();
        let info = PcieDeviceInfo {
            vendor_id: device.vendor_id,
            device_id: device.device_id,
            base_class: device.class_id,
            sub_class: device.subclass_id,
            program_interface: device.prog_if,
            revision_id: device.rev_id,
            bus_id: device.managed_bus_id as u8,
            dev_id: device.dev_id as u8,
            func_id: device.func_id as u8,
            _padding1: 0,
        };
        let object = PcieDeviceKObject::new(device_node.clone());
        Ok((info, object))
    }
}

impl PCIeBusDriver {
    fn new() -> Self {
        PCIeBusDriver {
            mmio_lo: Default::default(),
            mmio_hi: Default::default(),
            pio_region: Default::default(),
            address_provider: None,
            roots: BTreeMap::new(),
            state: PCIeBusDriverState::NotStarted,
            bus_topology: Mutex::default(),
            legacy_irq_list: Mutex::new(Vec::new()),
            configs: Mutex::new(Vec::new()),
        }
    }
    pub fn add_bus_region_inner(&mut self, base: u64, size: u64, aspace: PciAddrSpace) -> ZxResult {
        self.add_or_sub_bus_region(base, size, aspace, true)
    }
    pub fn sub_bus_region_inner(&mut self, base: u64, size: u64, aspace: PciAddrSpace) -> ZxResult {
        self.add_or_sub_bus_region(base, size, aspace, false)
    }
    pub fn set_address_translation_provider_inner(
        &mut self,
        provider: Arc<dyn PCIeAddressProvider + Sync + Send>,
    ) -> ZxResult {
        if self.is_started(false) {
            return Err(ZxError::BAD_STATE);
        }
        self.address_provider = Some(provider);
        Ok(())
    }
    pub fn add_root_inner(&mut self, root: Arc<PciRoot>) -> ZxResult {
        if self.is_started(false) {
            return Err(ZxError::BAD_STATE);
        }
        if self.roots.contains_key(&root.managed_bus_id()) {
            return Err(ZxError::ALREADY_EXISTS);
        }
        self.bus_topology.lock();
        self.roots.insert(root.managed_bus_id(), root);
        Ok(())
    }
    fn add_or_sub_bus_region(
        &mut self,
        base: u64,
        size: u64,
        aspace: PciAddrSpace,
        is_add: bool,
    ) -> ZxResult {
        if self.is_started(true) {
            return Err(ZxError::BAD_STATE);
        }
        if size == 0 {
            return Err(ZxError::INVALID_ARGS);
        }
        if aspace == PciAddrSpace::MMIO {
            let u32_max: u64 = u32::MAX as u64;
            let end = base + size;
            if base <= u32_max {
                let lo_size = min(u32_max + 1 - base, size);
                self.mmio_lo.lock().add_or_subtract(base as usize, lo_size as usize, is_add);
            }
            if end > u32_max + 1 {
                let hi_size = min(end - (u32_max + 1), size);
                self.mmio_hi.lock().add_or_subtract((end - hi_size) as usize, end as usize, is_add);
            }
        } else if aspace == PciAddrSpace::PIO {
            let end = base + size - 1;
            if ((base | end) & !PCIE_PIO_ADDR_SPACE_MASK) != 0 {
                return Err(ZxError::INVALID_ARGS);
            }
            self.pio_region.lock().add_or_subtract(base as usize, size as usize, is_add);
        }
        Ok(())
    }

    pub fn start_bus_driver_inner(&mut self) -> ZxResult {
        self.transfer_state(
            PCIeBusDriverState::NotStarted,
            PCIeBusDriverState::StartingScanning,
        )?;
        self.foreach_root(
            |root, _c| {
                root.base_upstream.scan_downstream(&self);
                true
            },
            (),
        );
        self.transfer_state(
            PCIeBusDriverState::StartingScanning,
            PCIeBusDriverState::StartingRunningQuirks,
        )?;
        error!("WARNING: Skip quirks");
        self.transfer_state(
            PCIeBusDriverState::StartingRunningQuirks,
            PCIeBusDriverState::StartingResourceAllocation,
        )?;
        self.foreach_root(
            |root, _| {
                root.base_upstream.allocate_downstream_bars();
                true
            },
            (),
        );
        self.transfer_state(
            PCIeBusDriverState::StartingResourceAllocation,
            PCIeBusDriverState::Operational,
        )?;
        Ok(())
    }
    fn foreach_root<T, C>(&self, callback: T, context: C) -> C
    where
        T: Fn(Arc<PciRoot>, &mut C) -> bool,
    {
        let mut bus_top_guard = self.bus_topology.lock();
        let mut context = context;
        for (_key, root) in self.roots.iter() {
            drop(bus_top_guard);
            if !callback(root.clone(), &mut context) {
                return context;
            }
            bus_top_guard = self.bus_topology.lock();
        }
        drop(bus_top_guard);
        context
    }

<<<<<<< HEAD

    #[allow(dead_code)]
    fn foreach_device<T, C>(&self, callback: &T, context: C)
=======
    fn foreach_device<T, C>(&self, callback: &T, context: C) -> C
>>>>>>> 39625bca
    where
        T: Fn(Arc<dyn IPciNode + Send + Sync>, &mut C, usize) -> bool,
    {
        self.foreach_root(
            |root, ctx| {
                self.foreach_downstream(root.clone(), 0 /*level*/, callback, &mut (ctx.0));
                true
            },
            (context, &self),
        )
        .0
    }

    #[allow(dead_code)]
    fn foreach_downstream<T, C>(
        &self,
        upstream: Arc<dyn IPciNode + Send + Sync>,
        level: usize,
        callback: &T,
        context: &mut C,
    ) where
        T: Fn(Arc<dyn IPciNode + Send + Sync>, &mut C, usize) -> bool,
    {
        if level > 256 || upstream.as_upstream().is_none() {
            return;
        }
        let upstream = upstream.as_upstream().unwrap();
        for i in 0..PCI_MAX_FUNCTIONS_PER_BUS {
            let device = upstream.get_downstream(i);
            if let Some(dev) = device {
                if !callback(dev.clone(), context, level) {
                    continue;
                }
                if let PciNodeType::Bridge = dev.node_type() {
                    self.foreach_downstream(dev, level + 1, callback, context);
                }
            }
        }
    }
    fn transfer_state(
        &mut self,
        expected: PCIeBusDriverState,
        target: PCIeBusDriverState,
    ) -> ZxResult {
        trace!("transfer state from {:#x?} to {:#x?}", expected, target);
        if self.state != expected {
            return Err(ZxError::BAD_STATE);
        }
        self.state = target;
        Ok(())
    }
    fn is_started(&self, _allow_quirks_phase: bool) -> bool {
        match self.state {
            PCIeBusDriverState::NotStarted => false,
            _ => true,
        }
    }

    pub fn get_config(
        &self,
        bus_id: usize,
        dev_id: usize,
        func_id: usize,
    ) -> Option<(Arc<PciConfig>, PhysAddr)> {
        if self.address_provider.is_none() {
            return None;
        }
        let result = self
            .address_provider
            .clone()
            .unwrap()
            .translate(bus_id as u8, dev_id as u8, func_id as u8)
            .ok();
        if result.is_none() {
            return None;
        }
        let (paddr, vaddr) = result.unwrap();
        let mut config = self.configs.lock();
        let cfg = config.iter().find(|x| x.base == vaddr);
        if let Some(x) = cfg {
            return Some((x.clone(), paddr));
        }
        let cfg = self
            .address_provider
            .clone()
            .unwrap()
            .create_config(vaddr as u64);
        config.push(cfg.clone());
        Some((cfg, paddr))
    }

    pub fn link_device_to_upstream(
        &self,
        down: Arc<dyn IPciNode + Send + Sync>,
        up: Weak<dyn IPciNode + Send + Sync>,
    ) {
        let _guard = self.bus_topology.lock();
        let dev_down = down.device();
        let dev = dev_down.as_ref().unwrap();
        dev.set_upstream(up.clone());
        let up = up.upgrade().unwrap().as_upstream().unwrap();
        up.set_downstream(
            dev.dev_id() * PCI_MAX_FUNCTIONS_PER_DEVICE + dev.func_id(),
            Some(down.clone()),
        );
    }

    pub fn find_legacy_irq_handler(&self, irq_id: u32) -> ZxResult<Arc<SharedLegacyIrqHandler>> {
        let mut list = self.legacy_irq_list.lock();
        for i in list.iter() {
            if irq_id == i.irq_id {
                return Ok(i.clone());
            }
        }
        SharedLegacyIrqHandler::create(irq_id)
            .map(|x| {
                list.push(x.clone());
                x
            })
            .ok_or(ZxError::NO_RESOURCES)
    }

    pub fn get_nth_device_inner(&self, n: usize) -> Option<Arc<dyn IPciNode + Send + Sync>> {
        self.foreach_device(
            &|device, context: &mut (usize, Option<Arc<_>>), _level| {
                if context.0 == 0 {
                    context.1 = Some(device);
                    false
                } else {
                    context.0 -= 1;
                    true
                }
            },
            (n, None),
        )
        .1
    }
}

pub trait PCIeAddressProvider {
    // Creates a config that corresponds to the type of the PcieAddressProvider.
    fn create_config(&self, addr: u64) -> Arc<PciConfig>;
    /// Accepts a PCI BDF triple and returns ZX_OK if it is able to translate it
    /// into an ECAM address.
    fn translate(
        &self,
        bus_id: u8,
        device_id: u8,
        function_id: u8,
    ) -> ZxResult<(PhysAddr, VirtAddr)>;
}

pub struct MmioPcieAddressProvider {
    ecam_regions: Mutex<BTreeMap<u8, MappedEcamRegion>>,
}

impl MmioPcieAddressProvider {
    pub fn new() -> Self {
        MmioPcieAddressProvider {
            ecam_regions: Mutex::new(BTreeMap::new()),
        }
    }
    pub fn add_ecam(&self, ecam: PciEcamRegion) -> ZxResult {
        if ecam.bus_start > ecam.bus_end {
            return Err(ZxError::INVALID_ARGS);
        }
        let bus_count = ecam.bus_end + 1 - ecam.bus_start;
        if ecam.size != bus_count as usize * PCIE_ECAM_BYTES_PER_BUS {
            return Err(ZxError::INVALID_ARGS);
        }
        let mut inner = self.ecam_regions.lock();
        if let Some((_key, value)) = inner.range(..=ecam.bus_start).last() {
            // if intersect...
            if ecam.bus_end <= value.ecam.bus_start
                || value.ecam.bus_end <= ecam.bus_start
                || bus_count == 0
                || value.ecam.bus_start == value.ecam.bus_end + 1
            {
                return Err(ZxError::BAD_STATE);
            }
        }
        let vaddr = kernel_allocate_physical(
            ecam.size,
            ecam.phys_base as PhysAddr,
            MMUFlags::READ | MMUFlags::WRITE,
            CachePolicy::UncachedDevice,
        )?;
        inner.insert(
            ecam.bus_start,
            MappedEcamRegion {
                ecam,
                vaddr: vaddr as u64,
            },
        );
        Ok(())
    }
}

impl PCIeAddressProvider for MmioPcieAddressProvider {
    fn create_config(&self, addr: u64) -> Arc<PciConfig> {
        Arc::new(PciConfig {
            addr_space: PciAddrSpace::MMIO,
            base: addr as usize,
        })
    }
    fn translate(
        &self,
        bus_id: u8,
        device_id: u8,
        function_id: u8,
    ) -> ZxResult<(PhysAddr, VirtAddr)> {
        let regions = self.ecam_regions.lock();
        let target = regions.range(..=bus_id).last().ok_or(ZxError::NOT_FOUND)?;
        if bus_id < target.1.ecam.bus_start || bus_id > target.1.ecam.bus_end {
            return Err(ZxError::NOT_FOUND);
        }
        let bus_id = bus_id - target.1.ecam.bus_start;
        let offset =
            (bus_id as usize) << 20 | (device_id as usize) << 15 | (function_id as usize) << 12;
        let phys = target.1.ecam.phys_base as usize + offset;
        let vaddr = target.1.vaddr as usize + offset;
        Ok((phys, vaddr))
    }
}

pub struct PioPcieAddressProvider {}

impl PioPcieAddressProvider {
    pub fn new() -> Self {
        PioPcieAddressProvider {}
    }
}

impl PCIeAddressProvider for PioPcieAddressProvider {
    fn create_config(&self, addr: u64) -> Arc<PciConfig> {
        Arc::new(PciConfig {
            addr_space: PciAddrSpace::PIO,
            base: addr as usize,
        })
    }
    fn translate(
        &self,
        bus_id: u8,
        device_id: u8,
        function_id: u8,
    ) -> ZxResult<(PhysAddr, VirtAddr)> {
        let virt = pci_bdf_raw_addr(bus_id, device_id, function_id, 0);
        Ok((0, virt as VirtAddr))
    }
}

#[repr(C)]
#[derive(Clone, Debug)]
pub struct PcieDeviceInfo {
    pub vendor_id: u16,
    pub device_id: u16,
    pub base_class: u8,
    pub sub_class: u8,
    pub program_interface: u8,
    pub revision_id: u8,
    pub bus_id: u8,
    pub dev_id: u8,
    pub func_id: u8,
    _padding1: u8,
}

pub struct PcieDeviceKObject {
    base: KObjectBase,
    pub device: Arc<dyn IPciNode + Send + Sync>,
}

impl_kobject!(PcieDeviceKObject);

impl PcieDeviceKObject {
    pub fn new(device: Arc<dyn IPciNode + Send + Sync>) -> PcieDeviceKObject {
        PcieDeviceKObject {
            base: KObjectBase::new(),
            device,
        }
    }
}<|MERGE_RESOLUTION|>--- conflicted
+++ resolved
@@ -206,13 +206,7 @@
         context
     }
 
-<<<<<<< HEAD
-
-    #[allow(dead_code)]
-    fn foreach_device<T, C>(&self, callback: &T, context: C)
-=======
     fn foreach_device<T, C>(&self, callback: &T, context: C) -> C
->>>>>>> 39625bca
     where
         T: Fn(Arc<dyn IPciNode + Send + Sync>, &mut C, usize) -> bool,
     {
