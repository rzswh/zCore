--- conflicted
+++ resolved
@@ -375,15 +375,12 @@
                 bus_addr,
                 allocation: None,
             };
-<<<<<<< HEAD
-            let bar_info_size = bar_info.size;
             self.inner.lock().bars[i] = bar_info;
-=======
             {
                 assert!(self.inner.try_lock().is_some());
                 self.inner.lock().bars[i] = bar_info;
             }
->>>>>>> 39625bca
+            let bar_info_size = bar_info.size;
             i += 1;
             if is_64bit && bar_info_size > 0 {
                 i += 1;
