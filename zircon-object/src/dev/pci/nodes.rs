#![allow(dead_code)]

use super::{caps::*, config::*, *};
use crate::vm::PAGE_SIZE;
use alloc::{boxed::Box, sync::*, vec, vec::Vec};
use core::convert::TryFrom;
use kernel_hal::InterruptManager;
use numeric_enum_macro::*;
use region_alloc::RegionAllocator;
use spin::*;

numeric_enum! {
    #[repr(u8)]
    #[derive(PartialEq, Copy, Clone, Debug)]
    pub enum PcieDeviceType {
        Unknown = 0xFF,
        PcieEndpoint = 0x0,
        LegacyPcieEndpoint = 0x1,
        RcIntegratedEndpoint = 0x9,
        RcEventCollector = 0xA,
        // Type 1 config header types
        RcRootPort = 0x4,
        SwitchUpstreamPort = 0x5,
        SwitchDownstreamPort = 0x6,
        PcieToPciBridge = 0x7,
        PciToPcieBridge = 0x8,
    }
}

pub struct PcieUpstream {
    pub managed_bus_id: usize,
    pub inner: Mutex<PcieUpstreamInner>,
}

pub struct PcieUpstreamInner {
    pub weak_super: Weak<dyn IPciNode + Send + Sync>,
    pub downstream: Vec<Option<Arc<dyn IPciNode + Send + Sync>>>,
}

impl PcieUpstream {
    pub fn create(managed_bus_id: usize) -> Arc<Self> {
        Arc::new(PcieUpstream {
            managed_bus_id,
            inner: Mutex::new(PcieUpstreamInner {
                weak_super: Weak::<PciRoot>::new(),
                downstream: vec![None; PCI_MAX_FUNCTIONS_PER_BUS],
            }),
        })
    }
    pub fn scan_downstream(&self, driver: &PCIeBusDriver) {
        for dev_id in 0..PCI_MAX_DEVICES_PER_BUS {
            for func_id in 0..PCI_MAX_FUNCTIONS_PER_DEVICE {
                let cfg = driver.get_config(self.managed_bus_id, dev_id, func_id);
                if cfg.is_none() {
                    warn!("bus being scanned is outside ecam region!");
                    return;
                }
                let (cfg, _paddr) = cfg.unwrap();
                let vendor_id = cfg.read16(PciReg16::VendorId);
                let mut good_device = vendor_id as usize != PCIE_INVALID_VENDOR_ID;
                if good_device {
                    let device_id = cfg.read16(PciReg16::DeviceId);
                    info!(
                        "Found device {:#x?}:{:#x?} at {:#x?}:{:#x?}.{:#x?}",
                        vendor_id, device_id, self.managed_bus_id, dev_id, func_id
                    );
                    let ndx = dev_id * PCI_MAX_FUNCTIONS_PER_DEVICE + func_id;
                    let downstream_device = self.get_downstream(ndx);
                    match downstream_device {
                        Some(dev) => {
                            if let PciNodeType::Bridge = dev.node_type() {
                                dev.as_upstream().unwrap().scan_downstream(driver);
                            }
                        }
                        None => {
                            if let None = self.scan_device(
                                cfg.as_ref(),
                                dev_id,
                                func_id,
                                Some(vendor_id),
                                driver,
                            ) {
                                info!(
                                    "failed to initialize device {:#x?}:{:#x?}.{:#x?}",
                                    self.managed_bus_id, dev_id, func_id
                                );
                                good_device = false;
                            }
                        }
                    }
                    info!("a device is discovered");
                }
                // At the point of function #0, if either there is no device, or cfg's
                // header indicates that it is not a multi-function device, just move on to
                // next device
                if func_id == 0
                    && (!good_device
                        || (cfg.read8(PciReg8::HeaderType) & PCI_HEADER_TYPE_MULTI_FN) != 0)
                {
                    break;
                }
            }
        }
    }

    pub fn allocate_downstream_bars(&self) {
        for dev_id in 0..PCI_MAX_DEVICES_PER_BUS {
            let dev = self.get_downstream(dev_id);
            if dev.is_none() {
                continue;
            }
            let dev = dev.unwrap();
            if dev.allocate_bars().is_err() {
                error!("Allocate Bar Fail");
                dev.disable();
            }
        }
    }

    fn scan_device(
        &self,
        cfg: &PciConfig,
        dev_id: usize,
        func_id: usize,
        vendor_id: Option<u16>,
        driver: &PCIeBusDriver,
    ) -> Option<Arc<dyn IPciNode + Send + Sync>> {
        let vendor_id = vendor_id.or(Some(cfg.read16(PciReg16::VendorId))).unwrap();
        if vendor_id == PCIE_INVALID_VENDOR_ID as u16 {
            return None;
        }
        let header_type = cfg.read8(PciReg8::HeaderType) & 0x7f;
        let weak_super = self.inner.lock().weak_super.clone();
        if header_type == PCI_HEADER_TYPE_PCI_BRIDGE {
            let secondary_id = cfg.read8(PciReg8::SecondaryBusId);
            PciBridge::new(weak_super, dev_id, func_id, secondary_id as usize, driver)
                .map(|x| x as _)
        } else {
            PciDeviceNode::new(weak_super, dev_id, func_id, driver).map(|x| x as _)
        }
    }

    pub fn get_downstream(&self, index: usize) -> Option<Arc<dyn IPciNode + Send + Sync>> {
        if index >= PCI_MAX_FUNCTIONS_PER_BUS {
            return None;
        }
        self.inner.lock().downstream[index].clone()
    }
    pub fn set_downstream(&self, ind: usize, down: Option<Arc<dyn IPciNode + Send + Sync>>) {
        self.inner.lock().downstream[ind] = down;
    }

    pub fn set_super(&self, weak_super: Weak<dyn IPciNode + Send + Sync>) {
        self.inner.lock().weak_super = weak_super;
    }
}

#[derive(Default, Copy, Clone)]
pub struct PcieBarInfo {
    pub is_mmio: bool,
    pub is_64bit: bool,
    pub is_prefetchable: bool,
    pub first_bar_reg: usize,
    pub size: u64,
    pub bus_addr: u64,
    allocation: Option<(usize, usize)>,
}
#[derive(Default)]
pub struct SharedLegacyIrqHandler {
    pub irq_id: u32,
    device_handler: Mutex<Vec<Arc<PcieDevice>>>,
}

impl SharedLegacyIrqHandler {
    pub fn create(irq_id: u32) -> Option<Arc<SharedLegacyIrqHandler>> {
        info!("SharedLegacyIrqHandler created for {:#x?}", irq_id);
        InterruptManager::disable(irq_id);
        let handler = Arc::new(SharedLegacyIrqHandler {
            irq_id,
            device_handler: Mutex::new(Vec::new()),
        });
        let handler_copy = handler.clone();
        if let Some(_) =
            InterruptManager::set_ioapic_handle(irq_id, Box::new(move || handler_copy.handle()))
        {
            Some(handler)
        } else {
            None
        }
    }
    pub fn handle(&self) {
        let device_handler = self.device_handler.lock();
        if device_handler.is_empty() {
            InterruptManager::disable(self.irq_id);
            return;
        }
        for dev in device_handler.iter() {
            let cfg = dev.config().unwrap();
            let command = cfg.read16(PciReg16::Command);
            let status = cfg.read16(PciReg16::Status);
            if (status & PCIE_CFG_STATUS_INT_SYS) == 0
                || (command & PCIE_CFG_COMMAND_INT_DISABLE) != 0
            {
                continue;
            }
            let inner = dev.inner.lock();
            let handler = if inner.irq.handlers.is_empty() {
                None
            } else {
                let handler = &inner.irq.handlers[0];
                if handler.get_masked() {
                    handler.handler.clone()
                } else {
                    None
                }
            };
            let ret = if let Some(h) = handler {
                let code = h();
                if (code & PCIE_IRQRET_MASK) != 0 {
                    inner.irq.handlers[0].set_masked(true);
                }
                code
            } else {
                PCIE_IRQRET_MASK
            };
            if (ret & PCIE_IRQRET_MASK) != 0 {
                cfg.write16(
                    PciReg16::Command,
                    cfg.read16(PciReg16::Command) | PCIE_CFG_COMMAND_INT_DISABLE,
                );
            }
        }
    }
    pub fn add_device(&self, device: Arc<PcieDevice>) {
        let cfg = device.config().unwrap();
        cfg.write16(
            PciReg16::Command,
            cfg.read16(PciReg16::Command) | PCIE_CFG_COMMAND_INT_DISABLE,
        );
        let mut device_handler = self.device_handler.lock();
        let is_first = device_handler.is_empty();
        device_handler.push(device);
        if is_first {
            InterruptManager::enable(self.irq_id);
        }
    }
    pub fn remove_device(&self, device: Arc<PcieDevice>) {
        let cfg = device.config().unwrap();
        cfg.write16(
            PciReg16::Command,
            cfg.read16(PciReg16::Command) | PCIE_CFG_COMMAND_INT_DISABLE,
        );
        let mut device_handler = self.device_handler.lock();
        device_handler.retain(|h| Arc::ptr_eq(h, &device));
        if device_handler.is_empty() {
            InterruptManager::disable(self.irq_id);
        }
    }
}

#[derive(PartialEq, Copy, Clone)]
pub enum PcieIrqMode {
    Disabled = 0,
    Legacy = 1,
    Msi = 2,
    MsiX = 3,
    Count = 4,
}

impl Default for PcieIrqMode {
    fn default() -> Self { PcieIrqMode::Disabled }
}

struct PcieIrqHandle {
    handle: Option<Box<dyn Fn() + Send + Sync>>,
    enabled: bool,
}

#[derive(Default)]
pub struct PcieLegacyIrqState {
    pub pin: u8,
    pub id: usize,
    pub shared_handler: Arc<SharedLegacyIrqHandler>,
    pub handlers: Vec<PcieIrqHandle>, // WARNING
    pub mode: PcieIrqMode, // WANRING
    pub msi: Option<PciCapacityMsi>,
    pub pcie: Option<PciCapPcie>,
}

pub struct PcieIrqState {
    pub legacy: PcieLegacyIrqState,
    pub mode: PcieIrqMode,
    pub handlers: Vec<Arc<PcieIrqHandlerState>>,
    pub registered_handler_count: usize,
}

impl Default for PcieIrqState {
    fn default() -> Self {
        Self {
            legacy: Default::default(),
            mode: PcieIrqMode::Disabled,
            handlers: Vec::default(),
            registered_handler_count: 0,
        }
    }
}

#[derive(Default)]
pub struct PcieIrqHandlerState {
    irq_id: u32,
    masked: Mutex<bool>,
    handler: Option<Arc<dyn Fn() -> u32 + Send + Sync>>,
}

impl PcieIrqHandlerState {
    pub fn set_masked(&self, masked: bool) {
        *self.masked.lock() = masked;
    }
    pub fn get_masked(&self) -> bool {
        *self.masked.lock()
    }
}

pub struct PcieDevice {
    pub bus_id: usize,
    pub dev_id: usize,
    pub func_id: usize,
    // pub is_bridge: bool,
    pub bar_count: usize,
    cfg: Option<Arc<PciConfig>>,
    cfg_phys: usize,
    dev_lock: Mutex<()>,
    command_lock: Mutex<()>,
    pub vendor_id: u16,
    pub device_id: u16,
    pub class_id: u8,
    pub subclass_id: u8,
    pub prog_if: u8,
    pub rev_id: u8,
    pub inner: Mutex<PcieDeviceInner>,
}

pub struct PcieDeviceInner {
    pub irq: PcieIrqState,
    pub bars: [PcieBarInfo; 6],
    pub caps: Vec<PciCapacity>,
    pub plugged_in: bool,
    pub upstream: Weak<(dyn IPciNode + Send + Sync)>,
    pub weak_super: Weak<(dyn IPciNode + Send + Sync)>,
    pub disabled: bool,
}

impl Default for PcieDeviceInner {
    fn default() -> Self {
        PcieDeviceInner {
            irq: Default::default(),
            bars: Default::default(),
            caps: Default::default(),
            plugged_in: false,
            upstream: Weak::<PciRoot>::new(),
            weak_super: Weak::<PciRoot>::new(),
            disabled: false,
        }
    }
}

impl PcieDeviceInner {
    pub fn arc_self(&self) -> Option<Arc<PcieDevice>> {
        self.weak_super.upgrade().and_then(|x| x.device())
    }
    pub fn msi(&self) -> Option<(&PciCapacityStd, &PciCapacityMsi)> {
        for c in self.caps.iter() {
            if let PciCapacity::Msi(std, msi) = c {
                if std.is_valid() {
                    return Some((&std, &msi));
                }
            }
        }
        None
    }
}

impl PcieDevice {
    pub fn create(
        upstream: Weak<dyn IPciNode + Send + Sync>,
        dev_id: usize,
        func_id: usize,
        driver: &PCIeBusDriver,
    ) -> Option<Arc<Self>> {
        let ups = upstream.upgrade().unwrap().as_upstream();
        if let None = ups {
            return None;
        }
        let ups = ups.unwrap();
        let result = driver.get_config(ups.managed_bus_id, dev_id, func_id);
        if let None = result {
            warn!("Failed to fetch config for device ");
            return None;
        }
        let (cfg, paddr) = result.unwrap();
        let inst = Arc::new(PcieDevice {
            bus_id: ups.managed_bus_id,
            dev_id,
            func_id,
            // is_bridge: false,
            bar_count: 6, // PCIE BAR regs per device
            cfg: Some(cfg.clone()),
            cfg_phys: paddr,
            dev_lock: Mutex::default(),
            command_lock: Mutex::default(),
            vendor_id: cfg.read16(PciReg16::VendorId),
            device_id: cfg.read16(PciReg16::DeviceId),
            class_id: cfg.read8(PciReg8::BaseClass),
            subclass_id: cfg.read8(PciReg8::SubClass),
            prog_if: cfg.read8(PciReg8::ProgramInterface),
            rev_id: cfg.read8(PciReg8::RevisionId),
            inner: Default::default(),
        });
        inst.init(upstream, driver).unwrap();
        Some(inst)
    }
    fn init(&self, upstream: Weak<dyn IPciNode + Send + Sync>, driver: &PCIeBusDriver) -> ZxResult {
        info!("init PciDevice");
        self.init_probe_bars()?;
        self.init_capabilities()?;
        self.init_legacy_irq(&upstream, driver)?;
        let mut inner = self.inner.lock();
        inner.plugged_in = true;
        // let sup = inner.weak_super.upgrade().unwrap().clone();
        drop(inner);
        // driver.link_device_to_upstream(sup, upstream);
        Ok(())
    }

    fn init_probe_bars(&self) -> ZxResult {
        info!("init PciDevice probe bars");
        // probe bars
        let mut i = 0;
        let cfg = self.cfg.as_ref().unwrap();
        while i < self.bar_count {
            let bar_val = cfg.read_bar(i);
            let is_mmio = (bar_val & PCI_BAR_IO_TYPE_MASK) == PCI_BAR_IO_TYPE_MMIO;
            let is_64bit = is_mmio && (bar_val & PCI_BAR_MMIO_TYPE_MASK) == PCI_BAR_MMIO_TYPE_64BIT;
            if is_64bit {
                if i + 1 >= self.bar_count {
                    warn!(
                        "Illegal 64-bit MMIO BAR position {}/{} while fetching BAR info",
                        i, self.bar_count
                    );
                    return Err(ZxError::BAD_STATE);
                }
            } else {
                if is_mmio && ((bar_val & PCI_BAR_MMIO_TYPE_MASK) != PCI_BAR_MMIO_TYPE_32BIT) {
                    warn!(
                        "Unrecognized MMIO BAR type (BAR[{}] == {:#x?}) while fetching BAR info",
                        i, bar_val
                    );
                    return Err(ZxError::BAD_STATE);
                }
            }
            // Disable either MMIO or PIO (depending on the BAR type) access while we perform the probe.
            // let _cmd_lock = self.command_lock.lock(); lock is useless during init
            let backup = cfg.read16(PciReg16::Command);
            cfg.write16(
                PciReg16::Command,
                backup
                    & !(if is_mmio {
                        PCI_COMMAND_MEM_EN
                    } else {
                        PCI_COMMAND_IO_EN
                    }),
            );
            // Figure out the size of this BAR region by writing 1's to the address bits
            let addr_mask = if is_mmio {
                PCI_BAR_MMIO_ADDR_MASK
            } else {
                PCI_BAR_PIO_ADDR_MASK
            };
            let addr_lo = bar_val & addr_mask;
            cfg.write_bar(i, bar_val | addr_mask);
            let mut size_mask: u64 = !(cfg.read_bar(i) & addr_mask) as u64;
            cfg.write_bar(i, bar_val);
            if is_mmio && is_64bit {
                let bar_id = i + 1;
                let bar_val = cfg.read_bar(bar_id);
                cfg.write_bar(bar_id, 0xFFFF_FFFF);
                size_mask |= (!cfg.read_bar(bar_id) as u64) << 32;
                cfg.write_bar(bar_id, bar_val);
            }
            cfg.write16(PciReg16::Command, backup);
            let size = if is_64bit {
                size_mask + 1
            } else {
                (size_mask + 1) as u32 as u64
            };
            let size = if is_mmio {
                size
            } else {
                size & PCIE_PIO_ADDR_SPACE_MASK
            };
            let bus_addr = if is_mmio && is_64bit {
                (addr_lo as u64) | ((bar_val as u64) << 32)
            } else {
                addr_lo as u64
            };
            let bar_info = PcieBarInfo {
                is_mmio,
                is_64bit,
                is_prefetchable: is_mmio && (bar_val & PCI_BAR_MMIO_PREFETCH_MASK) != 0,
                first_bar_reg: i,
                size,
                bus_addr,
                allocation: None,
            };
            self.inner.lock().bars[i] = bar_info;
            let bar_info_size = bar_info.size;
            i += 1;
            if is_64bit && bar_info_size > 0 {
                i += 1;
                if i >= self.bar_count {
                    return Err(ZxError::BAD_STATE);
                }
            }
        }
        Ok(())
    }
    fn init_capabilities(&self) -> ZxResult {
        info!("init PciDevice caps");
        let cfg = self.cfg.as_ref().unwrap();
        let mut cap_offset = cfg.read8(PciReg8::CapabilitiesPtr);
        let mut found_num = 0;
        while cap_offset != 0 && found_num < (256 - 64) / 4 {
            if cap_offset == 0xff || cap_offset < 64 || cap_offset > 252 {
                return Err(ZxError::INVALID_ARGS);
            }
            let id = cfg.read8_offset(cap_offset as usize);
            let std = PciCapacityStd::create(cap_offset as u16, id);
            let mut inner = self.inner.lock();
            let cap = match id {
                0x5 => {
                    inner.irq.msi = Some(PciCapacityMsi::create(cfg.as_ref(), cap_offset as usize, id));                    
                    PciCapacity::Msi(std, inner.irq.msi.unwrap())
                },
                0x10 => {
                    inner.irq.pcie = Some(PciCapPcie::create(cfg.as_ref(), cap_offset as u16, id));
                    PciCapacity::Pcie(std, inner.irq.pcie.unwrap())
                }
                0x13 => PciCapacity::AdvFeatures(
                    std,
                    PciCapAdvFeatures::create(cfg.as_ref(), cap_offset as u16, id),
                ),
                _ => PciCapacity::Std(std),
            };
<<<<<<< HEAD
            // warn!("Found capacity: {:#x?}", cap);
            self.inner.lock().caps.push(cap);
=======
            inner.caps.push(cap);
>>>>>>> 0f32a08a
            cap_offset = cfg.read8_offset(cap_offset as usize + 1) & 0xFC;
            found_num += 1;
        }
        Ok(())
    }
    fn init_legacy_irq(
        &self,
        upstream: &Weak<dyn IPciNode + Send + Sync>,
        driver: &PCIeBusDriver,
    ) -> ZxResult {
        info!("init PciDevice legacy irq");
        self.modify_cmd(0, 1 << 10);
        let cfg = self.cfg.as_ref().unwrap();
        let pin = cfg.read8(PciReg8::InterruptPin);
        let mut inner = self.inner.lock();
        inner.irq.legacy.pin = pin;
        if pin != 0 {
            inner.irq.legacy.pin = self.map_pin_to_irq_locked(upstream, pin)? as u8;
            inner.irq.legacy.shared_handler =
                driver.find_legacy_irq_handler(inner.irq.legacy.id as u32)?;
        }
        Ok(())
    }
    fn map_pin_to_irq_locked(
        &self,
        // _lock: &MutexGuard<()>, lock is useless during init
        upstream: &Weak<(dyn IPciNode + Send + Sync)>,
        mut pin: u8,
    ) -> ZxResult<usize> {
        // Don't use self.inner.lock() in this function !!!
        if pin == 0 || pin > 4 {
            return Err(ZxError::BAD_STATE);
        }
        pin -= 1;
        let mut dev_id = self.dev_id;
        let mut func_id = self.func_id;
        let mut upstream = upstream.clone();
        while let Some(up) = upstream.upgrade() {
            if let PciNodeType::Bridge = up.node_type() {
                let bdev = up.device().unwrap();
                match bdev.pcie_device_type() {
                    PcieDeviceType::Unknown
                    | PcieDeviceType::SwitchUpstreamPort
                    | PcieDeviceType::PcieToPciBridge
                    | PcieDeviceType::PciToPcieBridge => {
                        pin = (pin + dev_id as u8) % 4;
                    }
                    _ => (),
                }
                let dev = up.device().unwrap();
                dev_id = dev.dev_id;
                func_id = dev.func_id;
                upstream = dev.upstream();
            } else {
                break;
            }
        }
        let upstream = upstream.upgrade();
        if let Some(up_ptr) = upstream {
            if let Some(up) = up_ptr.to_root() {
                return up.swizzle(dev_id, func_id, pin as usize);
            }
        }
        Err(ZxError::BAD_STATE)
    }

    pub fn allocate_bars(&self) -> ZxResult {
        let mut inner = self.inner.lock();
        assert_eq!(inner.plugged_in, true);
        for i in 0..self.bar_count {
            let bar_info = &inner.bars[i];
            if bar_info.size == 0 || bar_info.allocation.is_some() {
                continue;
            }
            let upstream = inner.upstream.upgrade().ok_or(ZxError::UNAVAILABLE)?;
            let mut bar_info = &mut inner.bars[i];
            if bar_info.bus_addr != 0 {
                let allocator =
                    if upstream.node_type() == PciNodeType::Bridge && bar_info.is_prefetchable {
                        Some(upstream.pf_mmio_regions())
                    } else if bar_info.is_mmio {
                        let inclusive_end = bar_info.bus_addr + bar_info.size - 1;
                        if inclusive_end <= u32::MAX.into() {
                            Some(upstream.mmio_lo_regions())
                        } else if bar_info.bus_addr > u32::MAX.into() {
                            Some(upstream.mmio_hi_regions())
                        } else {
                            None
                        }
                    } else {
                        Some(upstream.pio_regions())
                    };
                if allocator.is_some() {
                    let base: usize = bar_info.bus_addr as _;
                    let size: usize = bar_info.size as _;
                    if allocator.unwrap().lock().allocate_by_addr(base, size) {
                        bar_info.allocation = Some((base, size));
                        continue;
                    }
                }
                error!("Failed to preserve device window");
                bar_info.bus_addr = 0;
            }
            warn!("No bar addr for {}...", i);
            self.assign_cmd(PCIE_CFG_COMMAND_INT_DISABLE);
            let allocator = if bar_info.is_mmio {
                if bar_info.is_64bit {
                    upstream.mmio_hi_regions()
                } else {
                    upstream.mmio_lo_regions()
                }
            } else {
                upstream.pio_regions()
            };
            let addr_mask: u32 = if bar_info.is_mmio {
                PCI_BAR_MMIO_ADDR_MASK
            } else {
                PCI_BAR_PIO_ADDR_MASK
            };
            let is_io_space = PCIE_HAS_IO_ADDR_SPACE && bar_info.is_mmio;
            let align_size = if bar_info.size as usize >= PAGE_SIZE || is_io_space {
                bar_info.size as usize
            } else {
                PAGE_SIZE
            };
            let alloc1 = allocator.lock().allocate_by_size(align_size, align_size);
            match alloc1 {
                Some(a) => bar_info.allocation = Some(a),
                None => {
                    if bar_info.is_mmio && bar_info.is_64bit {
                        bar_info.allocation = upstream
                            .mmio_lo_regions()
                            .lock()
                            .allocate_by_size(align_size, align_size);
                    }
                    if bar_info.allocation.is_none() {
                        return Err(ZxError::NOT_FOUND);
                    }
                }
            }
            let bar_reg = bar_info.first_bar_reg;
            bar_info.bus_addr = bar_info.allocation.as_ref().unwrap().0 as u64;
            let cfg = self.cfg.as_ref().unwrap();
            let bar_val = cfg.read_bar(bar_reg) & !addr_mask;
            cfg.write_bar(bar_reg, (bar_info.bus_addr & 0xFFFF_FFFF) as u32 | bar_val);
            if bar_info.is_64bit {
                cfg.write_bar(bar_reg + 1, (bar_info.bus_addr >> 32) as u32);
            }
        }
        Ok(())
    }

    fn assign_cmd(&self, value: u16) {
        self.modify_cmd(0xffff, value)
    }

    fn modify_cmd(&self, clr: u16, set: u16) {
        let _cmd_lock = self.command_lock.lock();
        let cfg = self.cfg.as_ref().unwrap();
        let oldval = cfg.read16(PciReg16::Command);
        cfg.write16(PciReg16::Command, oldval & !clr | set)
    }
    fn modify_cmd_adv(&self, clr: u16, set: u16) -> ZxResult {
        if !self.inner.lock().plugged_in {
            return Err(ZxError::UNAVAILABLE);
        }
        let _guard = self.dev_lock.lock();
        self.modify_cmd(clr & !(1 << 10), set & !(1 << 10));
        Ok(())
    }
    pub fn upstream(&self) -> Weak<dyn IPciNode + Send + Sync> {
        self.inner.lock().upstream.clone()
    }
    pub fn dev_id(&self) -> usize {
        self.dev_id
    }
    pub fn func_id(&self) -> usize {
        self.func_id
    }
    pub fn set_upstream(&self, up: Weak<dyn IPciNode + Send + Sync>) {
        self.inner.lock().upstream = up;
    }
    pub fn set_super(&self, sup: Weak<dyn IPciNode + Send + Sync>) {
        self.inner.lock().weak_super = sup;
    }
    fn pcie_device_type(&self) -> PcieDeviceType {
        for cap in self.inner.lock().caps.iter() {
            if let PciCapacity::Pcie(_std, pcie) = cap {
                return pcie.dev_type;
            }
        }
        PcieDeviceType::Unknown
    }
    pub fn config(&self) -> Option<Arc<PciConfig>> {
        self.cfg.clone()
    }
    pub fn enable_mmio(&self, enable: bool) -> ZxResult {
        self.modify_cmd_adv(
            if enable { 0 } else { PCI_COMMAND_MEM_EN },
            if enable { PCI_COMMAND_MEM_EN } else { 0 },
        )
    }
    pub fn enable_pio(&self, enable: bool) -> ZxResult {
        self.modify_cmd_adv(
            if enable { 0 } else { PCI_COMMAND_IO_EN },
            if enable { PCI_COMMAND_IO_EN } else { 0 },
        )
    }
    pub fn enable_master(&self, enable: bool) -> ZxResult {
        self.modify_cmd_adv(
            if enable { 0 } else { PCI_COMMAND_BUS_MASTER_EN },
            if enable { PCI_COMMAND_BUS_MASTER_EN } else { 0 },
        )?;
        if let Some(up) = self.upstream().upgrade() {
            up.enable_bus_master(enable)
        } else {
            Ok(())
        }
    }
    pub fn enable_irq(&self, irq_id: usize, enable: bool) {
        let _dev_lcok = self.dev_lock.lock();
        let mut inner = self.inner.lock();
        assert!(inner.plugged_in);
        assert!(irq_id < inner.irq.handlers.len());
        if enable {
            assert!(!inner.disabled);
            assert!(inner.irq.handlers[irq_id].handle.is_some());
        }
        match inner.irq.mode {
            PcieIrqMode::Legacy => {
                if enable {
                    self.modify_cmd(PCIE_CFG_COMMAND_INT_DISABLE, 0);
                } else {
                    self.modify_cmd(0, PCIE_CFG_COMMAND_INT_DISABLE);
                }
            }
            PcieIrqMode::Msi => {
                let msi = inner.irq.msi.unwrap();
                if msi.has_pvm {
                    let mut val = self.cfg.as_ref().unwrap().read32_offset(msi.mask_bits_offset);
                    if enable {
                        val &= !(1 >> irq_id);
                    } else {
                        val |= 1 << irq_id;
                    }
                    self.cfg.as_ref().unwrap().write32_offset(msi.mask_bits_offset, val);
                }
                // x86_64 does not support msi masking
                #[cfg(not(target_arch = "x86_64"))]
                error!("If the platform supports msi masking, do so");
            }
            _ => { unreachable!(); }
        }
        inner.irq.handlers[irq_id].enabled = enable;
    }

    pub fn register_irq_handle(&self, irq_id: usize, handle: Box<dyn Fn() + Send + Sync>) {
        let _dev_lcok = self.dev_lock.lock();
        let mut inner = self.inner.lock();
        assert!(!inner.disabled);
        assert!(inner.plugged_in);
        assert!(inner.irq.mode != PcieIrqMode::Disabled);
        assert!(irq_id < inner.irq.handlers.len());
        inner.irq.handlers[irq_id].handle = Some(handle);
    }

    pub fn unregister_irq_handle(&self, irq_id: usize) {
        let _dev_lcok = self.dev_lock.lock();
        let mut inner = self.inner.lock();
        assert!(!inner.disabled);
        assert!(inner.plugged_in);
        assert!(inner.irq.mode != PcieIrqMode::Disabled);
        assert!(irq_id < inner.irq.handlers.len());
        inner.irq.handlers[irq_id].handle = None;
    }


    pub fn get_bar(&self, bar_num: usize) -> Option<PcieBarInfo> {
        if bar_num >= self.bar_count {
            None
        } else {
            Some(self.inner.lock().bars[bar_num])
        }
    }
<<<<<<< HEAD
    pub fn get_irq_mode_capabilities(&self, mode: u32) -> ZxResult<PcieIrqModeCaps> {
        let inner = self.inner.lock();
        let mode = PcieIrqMode::try_from(mode).or(Err(ZxError::INVALID_ARGS))?;
        if inner.plugged_in {
            match mode {
                PcieIrqMode::Disabled => Ok(PcieIrqModeCaps::default()),
                PcieIrqMode::Legacy => {
                    if inner.irq.legacy.pin != 0 {
                        Ok(PcieIrqModeCaps {
                            max_irqs: 1,
                            per_vector_masking_supported: true,
                        })
                    } else {
                        warn!("get_irq_mode_capabilities: Legacy pin == 0");
                        Err(ZxError::NOT_SUPPORTED)
                    }
                }
                PcieIrqMode::Msi => {
                    if let Some((_std, msi)) = inner.msi() {
                        return Ok(PcieIrqModeCaps {
                            max_irqs: msi.max_irq,
                            per_vector_masking_supported: msi.has_pvm,
                        });
                    }
                    warn!("get_irq_mode_capabilities: MSI not found");
                    Err(ZxError::NOT_SUPPORTED)
                }
                PcieIrqMode::MsiX => Err(ZxError::NOT_SUPPORTED),
                _ => Err(ZxError::INVALID_ARGS),
            }
        } else {
            Err(ZxError::BAD_STATE)
        }
    }
    fn mask_legacy_irq(&self, inner: &MutexGuard<PcieDeviceInner>, mask: bool) -> ZxResult {
        if (**inner).irq.handlers.is_empty() {
            return Err(ZxError::INVALID_ARGS);
        }
        if mask {
            self.modify_cmd(0, PCIE_CFG_COMMAND_INT_DISABLE);
        } else {
            self.modify_cmd(PCIE_CFG_COMMAND_INT_DISABLE, 0);
        }
        (**inner).irq.handlers[0].set_masked(mask);
        Ok(())
    }
    fn reset_irq_bookkeeping(&self, inner: &mut MutexGuard<PcieDeviceInner>) {
        inner.irq.handlers.clear();
        inner.irq.mode = PcieIrqMode::Disabled;
        inner.irq.registered_handler_count = 0;
    }
    fn allocate_irq_handler(
        &self,
        inner: &mut MutexGuard<PcieDeviceInner>,
        irq_count: u32,
        masked: bool,
    ) {
        assert!(inner.irq.handlers.is_empty());
        for i in 0..irq_count {
            inner.irq.handlers.push(Arc::new(PcieIrqHandlerState {
                irq_id: i,
                masked: Mutex::new(masked),
                handler: None,
            }))
        }
    }
    fn enable_msi_irq_mode(&self, inner: &mut MutexGuard<PcieDeviceInner>, irq: u32) -> ZxResult {
        let (_std, msi) = inner.msi().ok_or(ZxError::NOT_SUPPORTED)?;
        let initially_masked = if msi.has_pvm {
            self.cfg
                .as_ref()
                .unwrap()
                .write32_offset(PciCapacityMsi::mask_bits_offset(msi.is_64bit), u32::MAX);
            true
        } else {
            false
        };
        match PciMsiBlock::allocate_msi_block(irq) {
            Ok(block) => *msi.irq_block.lock() = block,
            Err(ex) => {
                self.leave_msi_irq_mode(inner);
                return Err(ex);
            }
        };
        self.allocate_irq_handler(inner, irq, initially_masked);
        inner.irq.mode = PcieIrqMode::Msi;
        let (_std, msi) = inner.msi().ok_or(ZxError::NOT_SUPPORTED)?;
        let block = msi.irq_block.lock();
        let (target_addr, target_data) = (block.target_addr, block.target_data);
        self.set_msi_target(inner, target_addr, target_data);
        self.set_msi_multi_message_enb(inner, irq);
        for (i, e) in inner.irq.handlers.iter().enumerate() {
            let arc_self = inner.arc_self().clone().unwrap();
            let handler_copy = e.clone();
            block.register_handler(
                i as u32,
                Box::new(move || Self::msi_irq_handler(arc_self.clone(), handler_copy.clone())),
            );
        }
        self.set_msi_enb(inner, true);
        Ok(())
    }
    fn leave_msi_irq_mode(&self, inner: &mut MutexGuard<PcieDeviceInner>) {
        self.set_msi_target(inner, 0x0, 0x0);
        // free msi blocks
        {
            let (_std, msi) = inner.msi().unwrap();
            let block = msi.irq_block.lock();
            if block.allocated {
                for i in 0..block.num_irq {
                    block.register_handler(i, Box::new(|| {}));
                }
                block.free_msi_block();
            }
        }
        self.reset_irq_bookkeeping(inner);
    }
    fn set_msi_target(
        &self,
        inner: &MutexGuard<PcieDeviceInner>,
        target_addr: u64,
        target_data: u32,
    ) {
        let (std, msi) = inner.msi().unwrap();
        assert!(msi.is_64bit || (target_addr >> 32) == 0);
        assert!((target_data >> 16) == 0);
        self.set_msi_enb(inner, false);
        self.mask_all_msi_vectors(inner);
        let cfg = self.cfg.as_ref().unwrap();
        let addr_reg = std.base + 0x4;
        let addr_reg_upper = std.base + 0x8;
        let data_reg = std.base + PciCapacityMsi::addr_offset(msi.is_64bit) as u16;
        cfg.write32_offset(addr_reg as usize, target_addr as u32);
        if msi.is_64bit {
            cfg.write32_offset(addr_reg_upper as usize, (target_addr >> 32) as u32);
        }
        cfg.write16_offset(data_reg as usize, target_data as u16);
    }
    fn set_msi_multi_message_enb(&self, inner: &MutexGuard<PcieDeviceInner>, irq_num: u32) {
        assert!(1 <= irq_num && irq_num <= PCIE_MAX_MSI_IRQS);
        let log2 = u32::next_power_of_two(irq_num).trailing_zeros();
        assert!(log2 <= 5);
        let cfg = self.cfg.as_ref().unwrap();
        let (std, msi) = inner.msi().unwrap();
        let data_reg = std.base as usize + PciCapacityMsi::addr_offset(msi.is_64bit);
        let mut val = cfg.read32_offset(data_reg as usize);
        val = (val & !0x70) | ((log2 & 0x7) << 4);
        cfg.write32_offset(data_reg, val);
    }
    fn set_msi_enb(&self, inner: &MutexGuard<PcieDeviceInner>, enable: bool) {
        let cfg = self.cfg.as_ref().unwrap();
        let (std, _msi) = inner.msi().unwrap();
        let ctrl_addr = std.base as usize + PciCapacityMsi::ctrl_offset();
        let val = cfg.read16_offset(ctrl_addr);
        cfg.write16_offset(ctrl_addr, (val & !0x1) | (enable as u16));
    }
    fn mask_all_msi_vectors(&self, inner: &MutexGuard<PcieDeviceInner>) {
        for i in 0..inner.irq.handlers.len() {
            self.mask_msi_irq(inner, i as u32, true);
        }
        // just to be careful
        let cfg = self.cfg.as_ref().unwrap();
        let (_std, msi) = inner.msi().unwrap();
        if msi.has_pvm {
            cfg.write32_offset(PciCapacityMsi::mask_bits_offset(msi.is_64bit), u32::MAX);
        }
    }
    fn mask_msi_irq(&self, inner: &MutexGuard<PcieDeviceInner>, irq: u32, mask: bool) -> bool {
        assert!(!inner.irq.handlers.is_empty());
        let cfg = self.cfg.as_ref().unwrap();
        let (_std, msi) = inner.msi().unwrap();
        if mask && !msi.has_pvm {
            return false;
        }
        if msi.has_pvm {
            assert!(irq < PCIE_MAX_MSI_IRQS);
            let addr = PciCapacityMsi::mask_bits_offset(msi.is_64bit);
            let mut val = cfg.read32_offset(addr);
            if mask {
                val |= 1 << irq;
            } else {
                val &= !(1 << irq);
            }
            cfg.write32_offset(addr, val);
        }
        let ret = inner.irq.handlers[0].get_masked();
        inner.irq.handlers[0].set_masked(mask);
        return ret;
    }
    fn msi_irq_handler(dev: Arc<PcieDevice>, state: Arc<PcieIrqHandlerState>) {
        // Perhaps dead lock?
        let inner = dev.inner.lock();
        let (_std, msi) = inner.msi().unwrap();
        if msi.has_pvm {
            if dev.mask_msi_irq(&inner, state.irq_id, true) {
                return;
            }
        }
        if let Some(h) = &state.handler {
            let ret = h();
            if (ret & PCIE_IRQRET_MASK) == 0 {
                dev.mask_msi_irq(&inner, state.irq_id, false);
            }
        }
    }
    pub fn set_irq_mode(&self, mode: u32, mut irq_count: u32) -> ZxResult {
        let mode = PcieIrqMode::try_from(mode).or(Err(ZxError::INVALID_ARGS))?;
        let mut inner = self.inner.lock();
        if let PcieIrqMode::Disabled = mode {
            irq_count = 0;
        } else if !inner.plugged_in {
            return Err(ZxError::BAD_STATE);
        } else if irq_count < 1 {
            return Err(ZxError::INVALID_ARGS);
        }
        match inner.irq.mode {
            PcieIrqMode::Legacy => {
                self.mask_legacy_irq(&inner, true)?;
                inner
                    .irq
                    .legacy
                    .shared_handler
                    .remove_device(inner.arc_self().unwrap());
                self.reset_irq_bookkeeping(&mut inner);
            }
            PcieIrqMode::Msi => {
                self.leave_msi_irq_mode(&mut inner);
            }
            PcieIrqMode::MsiX => {
                return Err(ZxError::NOT_SUPPORTED);
            }
            PcieIrqMode::Disabled => {}
            _ => {
                return Err(ZxError::INVALID_ARGS);
            }
        }
        match mode {
            PcieIrqMode::Disabled => Ok(()),
            PcieIrqMode::Legacy => {
                if inner.irq.legacy.pin == 0 || irq_count > 1 {
                    return Err(ZxError::NOT_SUPPORTED);
                }
                self.modify_cmd(0, PCIE_CFG_COMMAND_INT_DISABLE);
                self.allocate_irq_handler(&mut inner, irq_count, true);
                inner.irq.mode = PcieIrqMode::Legacy;
                inner
                    .irq
                    .legacy
                    .shared_handler
                    .add_device(inner.arc_self().unwrap());
                Ok(())
            }
            PcieIrqMode::Msi => self.enable_msi_irq_mode(&mut inner, irq_count),
            PcieIrqMode::MsiX => Err(ZxError::NOT_SUPPORTED),
            _ => Err(ZxError::INVALID_ARGS),
        }
    }
=======

    pub fn config_read(&self, offset: usize, width: usize) -> ZxResult<u32> {
        let inner = self.inner.lock();
        let cfg_size: usize = if inner.irq.pcie.is_some() { PCIE_BASE_CONFIG_SIZE } else { PCIE_EXTENDED_CONFIG_SIZE };
        if offset + width > cfg_size {
            return Err(ZxError::INVALID_ARGS);
        }
        match width {
            1 => Ok(self.cfg.as_ref().unwrap().read8_offset(offset) as u32),
            2 => Ok(self.cfg.as_ref().unwrap().read16_offset(offset) as u32),
            4 => Ok(self.cfg.as_ref().unwrap().read32_offset(offset) as u32),
            _ => Err(ZxError::INVALID_ARGS),
        }
    }

    pub fn config_write(&self, offset: usize, width: usize, val: u32) -> ZxResult {
        let inner = self.inner.lock();
        let cfg_size: usize = if inner.irq.pcie.is_some() { PCIE_BASE_CONFIG_SIZE } else { PCIE_EXTENDED_CONFIG_SIZE };
        if offset + width > cfg_size {
            return Err(ZxError::INVALID_ARGS);
        }
        match width {
            1 => self.cfg.as_ref().unwrap().write8_offset(offset, val as u8),
            2 => self.cfg.as_ref().unwrap().write16_offset(offset, val as u16),
            4 => self.cfg.as_ref().unwrap().write32_offset(offset, val as u32),
            _ => return Err(ZxError::INVALID_ARGS),
        };
        Ok(())
    }
>>>>>>> 0f32a08a
}

#[derive(PartialEq, Eq)]
pub enum PciNodeType {
    Root,
    Bridge,
    Device,
}

pub trait IPciNode {
    fn node_type(&self) -> PciNodeType;
    fn device(&self) -> Option<Arc<PcieDevice>>;
    fn as_upstream(&self) -> Option<Arc<PcieUpstream>>;
    fn to_root(&self) -> Option<&PciRoot>;
    fn to_device(&mut self) -> Option<&mut PciDeviceNode>;
    fn to_bridge(&mut self) -> Option<&mut PciBridge>;
    fn allocate_bars(&self) -> ZxResult {
        unimplemented!("IPciNode.allocate_bars")
    }
    fn disable(&self) {
        unimplemented!("IPciNode.disable");
    }
    fn pf_mmio_regions(&self) -> Arc<Mutex<RegionAllocator>> {
        unimplemented!("IPciNode.pf_mmio_regions");
    }
    fn mmio_lo_regions(&self) -> Arc<Mutex<RegionAllocator>> {
        unimplemented!("IPciNode.mmio_lo_regions");
    }
    fn mmio_hi_regions(&self) -> Arc<Mutex<RegionAllocator>> {
        unimplemented!("IPciNode.mmio_hi_regions");
    }
    fn pio_regions(&self) -> Arc<Mutex<RegionAllocator>> {
        unimplemented!("IPciNode.pio_regions");
    }
    fn enable_bus_master(&self, _enable: bool) -> ZxResult {
        unimplemented!("IPciNode.enable_bus_master");
    }
    fn enable_irq(&self, irq_id: usize) {
        self.device().unwrap().enable_irq(irq_id, true);
    }
    fn disable_irq(&self, irq_id: usize) {
        self.device().unwrap().enable_irq(irq_id, false);
    }
    fn register_irq_handle(&self, irq_id: usize, handle: Box<dyn Fn() + Send + Sync>) {
        self.device().unwrap().register_irq_handle(irq_id, handle);
    }
    fn unregister_irq_handle(&self, irq_id: usize) {
        self.device().unwrap().unregister_irq_handle(irq_id);
    }
}

pub struct PciRoot {
    pub base_upstream: Arc<PcieUpstream>,
    lut: PciIrqSwizzleLut,
    mmio_hi: Arc<Mutex<RegionAllocator>>,
    mmio_lo: Arc<Mutex<RegionAllocator>>,
    pio_region: Arc<Mutex<RegionAllocator>>,
}

impl PciRoot {
    pub fn new(managed_bus_id: usize, lut: PciIrqSwizzleLut, bus: &PCIeBusDriver) -> Arc<Self> {
        let inner_ups = PcieUpstream::create(managed_bus_id);
        let node = Arc::new(PciRoot {
            base_upstream: inner_ups,
            lut,
            mmio_hi: bus.mmio_hi.clone(),
            mmio_lo: bus.mmio_lo.clone(),
            pio_region: bus.pio_region.clone(),
        });
        node.base_upstream
            .set_super(Arc::downgrade(&(node.clone() as _)));
        node
    }
    pub fn swizzle(&self, dev_id: usize, func_id: usize, pin: usize) -> ZxResult<usize> {
        self.lut.swizzle(dev_id, func_id, pin)
    }
    pub fn managed_bus_id(&self) -> usize {
        self.base_upstream.managed_bus_id
    }
}

impl IPciNode for PciRoot {
    fn node_type(&self) -> PciNodeType {
        PciNodeType::Root
    }
    fn device(&self) -> Option<Arc<PcieDevice>> {
        None
    }
    fn as_upstream(&self) -> Option<Arc<PcieUpstream>> {
        Some(self.base_upstream.clone())
    }
    fn to_root(&self) -> Option<&PciRoot> {
        Some(self)
    }
    fn to_device(&mut self) -> Option<&mut PciDeviceNode> {
        None
    }
    fn to_bridge(&mut self) -> Option<&mut PciBridge> {
        None
    }
    fn allocate_bars(&self) -> ZxResult {
        unimplemented!();
    }
    fn mmio_lo_regions(&self) -> Arc<Mutex<RegionAllocator>> {
        self.mmio_lo.clone()
    }
    fn mmio_hi_regions(&self) -> Arc<Mutex<RegionAllocator>> {
        self.mmio_hi.clone()
    }
    fn pio_regions(&self) -> Arc<Mutex<RegionAllocator>> {
        self.pio_region.clone()
    }
    fn enable_bus_master(&self, _enable: bool) -> ZxResult {
        Ok(())
    }
}

pub struct PciDeviceNode {
    base_device: Arc<PcieDevice>,
}

impl PciDeviceNode {
    pub fn new(
        upstream: Weak<dyn IPciNode + Send + Sync>,
        dev_id: usize,
        func_id: usize,
        driver: &PCIeBusDriver,
    ) -> Option<Arc<Self>> {
        info!("Create PciDeviceNode");
        let up_to_move = upstream.clone();
        PcieDevice::create(upstream, dev_id, func_id, driver).map(move |x| {
            let node = Arc::new(PciDeviceNode { base_device: x });
            node.base_device
                .as_ref()
                .set_super(Arc::downgrade(&(node.clone() as _)));
            // test_interface(node.clone() as _);
            driver.link_device_to_upstream(node.clone(), up_to_move.clone());
            node
        })
    }
}

fn test_interface(_t: Arc<(dyn IPciNode + Send + Sync)>) {}

impl IPciNode for PciDeviceNode {
    fn node_type(&self) -> PciNodeType {
        PciNodeType::Device
    }
    fn device(&self) -> Option<Arc<PcieDevice>> {
        Some(self.base_device.clone())
    }
    fn as_upstream(&self) -> Option<Arc<PcieUpstream>> {
        None
    }
    fn to_root(&self) -> Option<&PciRoot> {
        None
    }
    fn to_device(&mut self) -> Option<&mut PciDeviceNode> {
        Some(self)
    }
    fn to_bridge(&mut self) -> Option<&mut PciBridge> {
        None
    }
    fn allocate_bars(&self) -> ZxResult {
        self.base_device.allocate_bars()
    }
    fn enable_bus_master(&self, enable: bool) -> ZxResult {
        self.base_device.enable_master(enable)
    }
}

pub struct PciBridge {
    base_device: Arc<PcieDevice>,
    base_upstream: Arc<PcieUpstream>,
    mmio_lo: Arc<Mutex<RegionAllocator>>,
    mmio_hi: Arc<Mutex<RegionAllocator>>,
    pio_region: Arc<Mutex<RegionAllocator>>,
    pf_mmio: Arc<Mutex<RegionAllocator>>,
    inner: Mutex<PciBridgeInner>,
    downstream_bus_mastering_cnt: Mutex<usize>,
}

#[derive(Default)]
struct PciBridgeInner {
    pf_mem_base: u64,
    pf_mem_limit: u64,
    mem_base: u32,
    mem_limit: u32,
    io_base: u32,
    io_limit: u32,
    supports_32bit_pio: bool,
}

impl PciBridge {
    pub fn new(
        upstream: Weak<dyn IPciNode + Send + Sync>,
        dev_id: usize,
        func_id: usize,
        managed_bus_id: usize,
        driver: &PCIeBusDriver,
    ) -> Option<Arc<Self>> {
        warn!("Create Pci Bridge");
        let father = upstream.upgrade().and_then(|x| x.as_upstream());
        if father.is_none() {
            return None;
        }
        let inner_ups = PcieUpstream::create(managed_bus_id);
        let inner_dev = PcieDevice::create(upstream, dev_id, func_id, driver);
        inner_dev.map(move |x| {
            let node = Arc::new(PciBridge {
                base_device: x,
                base_upstream: inner_ups,
                mmio_hi: Default::default(),
                mmio_lo: Default::default(),
                pf_mmio: Default::default(),
                pio_region: Default::default(),
                inner: Default::default(),
                downstream_bus_mastering_cnt: Mutex::new(0),
            });
            node.base_device
                .set_super(Arc::downgrade(&(node.clone() as _)));
            node.base_upstream
                .set_super(Arc::downgrade(&(node.clone() as _)));
            node.init(&driver);
            node
        })
    }

    fn init(&self, driver: &PCIeBusDriver) {
        let device = self.base_device.clone();
        let as_upstream = self.base_upstream.clone();
        let cfg = device.cfg.as_ref().unwrap();
        let primary_id = cfg.read8(PciReg8::PrimaryBusId) as usize;
        let secondary_id = cfg.read8(PciReg8::SecondaryBusId) as usize;
        assert_ne!(primary_id, secondary_id);
        assert_eq!(primary_id, device.bus_id);
        assert_eq!(secondary_id, as_upstream.managed_bus_id);

        let base: u32 = cfg.read8(PciReg8::IoBase) as _;
        let limit: u32 = cfg.read8(PciReg8::IoLimit) as _;
        let mut inner = self.inner.lock();
        inner.supports_32bit_pio = ((base & 0xF) == 0x1) && ((base & 0xF) == (limit & 0xF));
        inner.io_base = (base & !0xF) << 8;
        inner.io_limit = limit << 8 | 0xFFF;
        if inner.supports_32bit_pio {
            inner.io_base |= (cfg.read16(PciReg16::IoBaseUpper) as u32) << 16;
            inner.io_limit |= (cfg.read16(PciReg16::IoLimitUpper) as u32) << 16;
        }
        inner.mem_base = (cfg.read16(PciReg16::MemoryBase) as u32) << 16 & !0xFFFFF;
        inner.mem_limit = (cfg.read16(PciReg16::MemoryLimit) as u32) << 16 | 0xFFFFF;

        let base: u64 = cfg.read16(PciReg16::PrefetchableMemoryBase) as _;
        let limit: u64 = cfg.read16(PciReg16::PrefetchableMemoryLimit) as _;
        let supports_64bit_pf_mem = ((base & 0xF) == 0x1) && ((base & 0xF) == (limit & 0xF));
        inner.pf_mem_base = (base & !0xF) << 16;
        inner.pf_mem_limit = (limit << 16) | 0xFFFFF;
        if supports_64bit_pf_mem {
            inner.pf_mem_base |= (cfg.read32(PciReg32::PrefetchableMemoryBaseUpper) as u64) << 32;
            inner.pf_mem_limit |= (cfg.read32(PciReg32::PrefetchableMemoryLimitUpper) as u64) << 32;
        }

        device.inner.lock().plugged_in = true;
        let sup = device.inner.lock().weak_super.upgrade().unwrap();
        let upstream = device.upstream();
        driver.link_device_to_upstream(sup, upstream);
        as_upstream.scan_downstream(driver);
    }
}

impl IPciNode for PciBridge {
    fn node_type(&self) -> PciNodeType {
        PciNodeType::Bridge
    }
    fn device(&self) -> Option<Arc<PcieDevice>> {
        Some(self.base_device.clone())
    }
    fn as_upstream(&self) -> Option<Arc<PcieUpstream>> {
        Some(self.base_upstream.clone())
    }
    fn to_root(&self) -> Option<&PciRoot> {
        None
    }
    fn to_device(&mut self) -> Option<&mut PciDeviceNode> {
        None
    }
    fn to_bridge(&mut self) -> Option<&mut PciBridge> {
        Some(self)
    }
    fn pf_mmio_regions(&self) -> Arc<Mutex<RegionAllocator>> {
        self.pf_mmio.clone()
    }
    fn mmio_lo_regions(&self) -> Arc<Mutex<RegionAllocator>> {
        self.mmio_lo.clone()
    }
    fn mmio_hi_regions(&self) -> Arc<Mutex<RegionAllocator>> {
        self.mmio_hi.clone()
    }
    fn pio_regions(&self) -> Arc<Mutex<RegionAllocator>> {
        self.pio_region.clone()
    }
    fn allocate_bars(&self) -> ZxResult {
        warn!("Allocate bars for bridge");
        let inner = self.inner.lock();
        let upstream = self.base_device.upstream().upgrade().unwrap();
        if inner.io_base <= inner.io_limit {
            let size = (inner.io_limit - inner.io_base + 1) as usize;
            if !upstream
                .pio_regions()
                .lock()
                .allocate_by_addr(inner.io_base as usize, size)
            {
                return Err(ZxError::NO_MEMORY);
            }
            self.pio_regions().lock().add(inner.io_base as usize, size);
        }
        if inner.mem_base <= inner.mem_limit {
            let size = (inner.mem_limit - inner.mem_base + 1) as usize;
            if !upstream
                .mmio_lo_regions()
                .lock()
                .allocate_by_addr(inner.mem_base as usize, size)
            {
                return Err(ZxError::NO_MEMORY);
            }
            self.mmio_lo_regions()
                .lock()
                .add(inner.mem_base as usize, size);
        }
        if inner.pf_mem_base <= inner.pf_mem_limit {
            let size = (inner.pf_mem_limit - inner.pf_mem_base + 1) as usize;
            match upstream.node_type() {
                PciNodeType::Root => {
                    if !upstream
                        .mmio_lo_regions()
                        .lock()
                        .allocate_by_addr(inner.pf_mem_base as usize, size)
                        && !upstream
                            .mmio_hi_regions()
                            .lock()
                            .allocate_by_addr(inner.pf_mem_base as usize, size)
                    {
                        return Err(ZxError::NO_MEMORY);
                    }
                }
                PciNodeType::Bridge => {
                    if !upstream
                        .pf_mmio_regions()
                        .lock()
                        .allocate_by_addr(inner.pf_mem_base as usize, size)
                    {
                        return Err(ZxError::NO_MEMORY);
                    }
                }
                _ => {
                    unreachable!("Upstream node must be root or bridge");
                }
            }
            self.pf_mmio_regions()
                .lock()
                .add(inner.pf_mem_base as usize, size);
        }
        self.base_device.allocate_bars()?;
        warn!("Allocate finish");
        upstream.as_upstream().unwrap().allocate_downstream_bars();
        Ok(())
    }
    fn enable_bus_master(&self, enable: bool) -> ZxResult {
        let count = {
            let mut count = self.downstream_bus_mastering_cnt.lock();
            if enable {
                *count += 1;
            } else {
                if *count == 0 {
                    return Err(ZxError::BAD_STATE);
                } else {
                    *count -= 1;
                }
            }
            *count
        };
        if count > 0 {
            self.base_device.enable_master(false)?;
        }
        if count == 1 && enable {
            self.base_device.enable_master(true)?;
        }
        Ok(())
    }
}

const PCI_HEADER_TYPE_MULTI_FN: u8 = 0x80;
const PCI_HEADER_TYPE_STANDARD: u8 = 0x00;
const PCI_HEADER_TYPE_PCI_BRIDGE: u8 = 0x01;

const PCI_BAR_IO_TYPE_MASK: u32 = 0x1;
const PCI_BAR_IO_TYPE_MMIO: u32 = 0x0;
const PCI_BAR_IO_TYPE_PIO: u32 = 0x1;

const PCI_BAR_MMIO_TYPE_MASK: u32 = 0x6;
const PCI_BAR_MMIO_TYPE_32BIT: u32 = 0x0;
const PCI_BAR_MMIO_TYPE_64BIT: u32 = 0x4;
const PCI_BAR_MMIO_ADDR_MASK: u32 = 0xFFFF_FFF0;
const PCI_BAR_PIO_ADDR_MASK: u32 = 0xFFFF_FFFC;

const PCI_BAR_MMIO_PREFETCH_MASK: u32 = 0x8;

const PCI_COMMAND_IO_EN: u16 = 0x0001;
const PCI_COMMAND_MEM_EN: u16 = 0x0002;
const PCI_COMMAND_BUS_MASTER_EN: u16 = 0x0004;

const PCIE_CFG_COMMAND_INT_DISABLE: u16 = 1 << 10;
const PCIE_CFG_STATUS_INT_SYS: u16 = 1 << 3;

#[cfg(target_arch = "x86_64")]
const PCIE_HAS_IO_ADDR_SPACE: bool = true;
#[cfg(not(target_arch = "x86_64"))]
const PCIE_HAS_IO_ADDR_SPACE: bool = false;

#[derive(Default)]
pub struct PcieIrqModeCaps {
    /// The maximum number of IRQ supported by the selected mode
    pub max_irqs: u32,
    /// For MSI or MSI-X, indicates whether or not per-vector-masking has been
    /// implemented by the hardware.
    pub per_vector_masking_supported: bool,
}<|MERGE_RESOLUTION|>--- conflicted
+++ resolved
@@ -268,7 +268,9 @@
 }
 
 impl Default for PcieIrqMode {
-    fn default() -> Self { PcieIrqMode::Disabled }
+    fn default() -> Self {
+        PcieIrqMode::Disabled
+    }
 }
 
 struct PcieIrqHandle {
@@ -282,7 +284,7 @@
     pub id: usize,
     pub shared_handler: Arc<SharedLegacyIrqHandler>,
     pub handlers: Vec<PcieIrqHandle>, // WARNING
-    pub mode: PcieIrqMode, // WANRING
+    pub mode: PcieIrqMode,            // WANRING
     pub msi: Option<PciCapacityMsi>,
     pub pcie: Option<PciCapPcie>,
 }
@@ -538,9 +540,13 @@
             let mut inner = self.inner.lock();
             let cap = match id {
                 0x5 => {
-                    inner.irq.msi = Some(PciCapacityMsi::create(cfg.as_ref(), cap_offset as usize, id));                    
+                    inner.irq.msi = Some(PciCapacityMsi::create(
+                        cfg.as_ref(),
+                        cap_offset as usize,
+                        id,
+                    ));
                     PciCapacity::Msi(std, inner.irq.msi.unwrap())
-                },
+                }
                 0x10 => {
                     inner.irq.pcie = Some(PciCapPcie::create(cfg.as_ref(), cap_offset as u16, id));
                     PciCapacity::Pcie(std, inner.irq.pcie.unwrap())
@@ -551,12 +557,7 @@
                 ),
                 _ => PciCapacity::Std(std),
             };
-<<<<<<< HEAD
-            // warn!("Found capacity: {:#x?}", cap);
-            self.inner.lock().caps.push(cap);
-=======
             inner.caps.push(cap);
->>>>>>> 0f32a08a
             cap_offset = cfg.read8_offset(cap_offset as usize + 1) & 0xFC;
             found_num += 1;
         }
@@ -796,19 +797,28 @@
             PcieIrqMode::Msi => {
                 let msi = inner.irq.msi.unwrap();
                 if msi.has_pvm {
-                    let mut val = self.cfg.as_ref().unwrap().read32_offset(msi.mask_bits_offset);
+                    let mut val = self
+                        .cfg
+                        .as_ref()
+                        .unwrap()
+                        .read32_offset(msi.mask_bits_offset);
                     if enable {
                         val &= !(1 >> irq_id);
                     } else {
                         val |= 1 << irq_id;
                     }
-                    self.cfg.as_ref().unwrap().write32_offset(msi.mask_bits_offset, val);
+                    self.cfg
+                        .as_ref()
+                        .unwrap()
+                        .write32_offset(msi.mask_bits_offset, val);
                 }
                 // x86_64 does not support msi masking
                 #[cfg(not(target_arch = "x86_64"))]
                 error!("If the platform supports msi masking, do so");
             }
-            _ => { unreachable!(); }
+            _ => {
+                unreachable!();
+            }
         }
         inner.irq.handlers[irq_id].enabled = enable;
     }
@@ -833,7 +843,6 @@
         inner.irq.handlers[irq_id].handle = None;
     }
 
-
     pub fn get_bar(&self, bar_num: usize) -> Option<PcieBarInfo> {
         if bar_num >= self.bar_count {
             None
@@ -841,7 +850,6 @@
             Some(self.inner.lock().bars[bar_num])
         }
     }
-<<<<<<< HEAD
     pub fn get_irq_mode_capabilities(&self, mode: u32) -> ZxResult<PcieIrqModeCaps> {
         let inner = self.inner.lock();
         let mode = PcieIrqMode::try_from(mode).or(Err(ZxError::INVALID_ARGS))?;
@@ -1099,11 +1107,14 @@
             _ => Err(ZxError::INVALID_ARGS),
         }
     }
-=======
 
     pub fn config_read(&self, offset: usize, width: usize) -> ZxResult<u32> {
         let inner = self.inner.lock();
-        let cfg_size: usize = if inner.irq.pcie.is_some() { PCIE_BASE_CONFIG_SIZE } else { PCIE_EXTENDED_CONFIG_SIZE };
+        let cfg_size: usize = if inner.irq.pcie.is_some() {
+            PCIE_BASE_CONFIG_SIZE
+        } else {
+            PCIE_EXTENDED_CONFIG_SIZE
+        };
         if offset + width > cfg_size {
             return Err(ZxError::INVALID_ARGS);
         }
@@ -1117,19 +1128,30 @@
 
     pub fn config_write(&self, offset: usize, width: usize, val: u32) -> ZxResult {
         let inner = self.inner.lock();
-        let cfg_size: usize = if inner.irq.pcie.is_some() { PCIE_BASE_CONFIG_SIZE } else { PCIE_EXTENDED_CONFIG_SIZE };
+        let cfg_size: usize = if inner.irq.pcie.is_some() {
+            PCIE_BASE_CONFIG_SIZE
+        } else {
+            PCIE_EXTENDED_CONFIG_SIZE
+        };
         if offset + width > cfg_size {
             return Err(ZxError::INVALID_ARGS);
         }
         match width {
             1 => self.cfg.as_ref().unwrap().write8_offset(offset, val as u8),
-            2 => self.cfg.as_ref().unwrap().write16_offset(offset, val as u16),
-            4 => self.cfg.as_ref().unwrap().write32_offset(offset, val as u32),
+            2 => self
+                .cfg
+                .as_ref()
+                .unwrap()
+                .write16_offset(offset, val as u16),
+            4 => self
+                .cfg
+                .as_ref()
+                .unwrap()
+                .write32_offset(offset, val as u32),
             _ => return Err(ZxError::INVALID_ARGS),
         };
         Ok(())
     }
->>>>>>> 0f32a08a
 }
 
 #[derive(PartialEq, Eq)]
